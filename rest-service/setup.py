########
# Copyright (c) 2013 GigaSpaces Technologies Ltd. All rights reserved
#
# Licensed under the Apache License, Version 2.0 (the "License");
# you may not use this file except in compliance with the License.
# You may obtain a copy of the License at
#
#        http://www.apache.org/licenses/LICENSE-2.0
#
# Unless required by applicable law or agreed to in writing, software
# distributed under the License is distributed on an "AS IS" BASIS,
#    * WITHOUT WARRANTIES OR CONDITIONS OF ANY KIND, either express or implied.
#    * See the License for the specific language governing permissions and
#    * limitations under the License.


from setuptools import setup


setup(
    name='cloudify-rest-service',
<<<<<<< HEAD
    version='3.2a5',
=======
    version='3.2a6',
>>>>>>> bf99a60e
    author='Dan Kilman',
    author_email='dank@gigaspaces.com',
    packages=['manager_rest'],
    package_data={'manager_rest': ['VERSION']},
    license='LICENSE',
    description='Cloudify manager rest service',
    zip_safe=False,
    install_requires=[
        'six==1.8.0',
        'Flask==0.10.1',
        'flask-restful==0.2.5',
        'flask-restful-swagger==0.12',
        'supervise==1.1.1',
<<<<<<< HEAD
        'cloudify-dsl-parser==3.2a5',
=======
        'cloudify-dsl-parser==3.2a6',
>>>>>>> bf99a60e
        'requests==2.2.1',
        'gunicorn==18.0',
        'PyYAML==3.10',
        'elasticsearch==1.0.0',
        'celery==3.1.17'
    ]
)<|MERGE_RESOLUTION|>--- conflicted
+++ resolved
@@ -19,11 +19,7 @@
 
 setup(
     name='cloudify-rest-service',
-<<<<<<< HEAD
-    version='3.2a5',
-=======
     version='3.2a6',
->>>>>>> bf99a60e
     author='Dan Kilman',
     author_email='dank@gigaspaces.com',
     packages=['manager_rest'],
@@ -37,11 +33,7 @@
         'flask-restful==0.2.5',
         'flask-restful-swagger==0.12',
         'supervise==1.1.1',
-<<<<<<< HEAD
-        'cloudify-dsl-parser==3.2a5',
-=======
         'cloudify-dsl-parser==3.2a6',
->>>>>>> bf99a60e
         'requests==2.2.1',
         'gunicorn==18.0',
         'PyYAML==3.10',
