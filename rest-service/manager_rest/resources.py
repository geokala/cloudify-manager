--- conflicted
+++ resolved
@@ -732,7 +732,7 @@
         return responses.Deployment(**deployment.to_dict()), 200
 
 
-class NodeId(Resource):
+class NodesId(Resource):
 
     def __init__(self):
         self._args_parser = reqparse.RequestParser()
@@ -771,8 +771,8 @@
         # this parameter is now deprecated and should be removed - state and
         # runtime properties will be returned regardless of its value
         get_state_and_runtime_properties = verify_and_convert_bool(  # NOQA
-                                                                     'state_and_runtime_properties',
-                                                                     args['state_and_runtime_properties'])
+            'state_and_runtime_properties',
+            args['state_and_runtime_properties'])
 
         node = get_storage_manager().get_node_instance(node_id)
 
@@ -781,112 +781,8 @@
                                         runtime_info=node.runtime_properties,
                                         state_version=node.version)
 
-    # @swagger.operation(
-    #     responseClass=responses.DeploymentNode,
-    #     nickname="putNodeInstance",
-    #     notes="Put node instance",
-    #     parameters=[{'name': 'node_id',
-    #                  'description': 'Node Id',
-    #                  'required': True,
-    #                  'allowMultiple': False,
-    #                  'dataType': 'string',
-    #                  'paramType': 'path'}]
-    # )
-    # @marshal_with(responses.DeploymentNode.resource_fields)
-    # @exceptions_handled
-    # def put(self, node_id):
-    #     """
-    #     Puts node instance.
-    #     """
-    #     verify_json_content_type()
-    #     if request.json.__class__ is not dict:
-    #         abort(400, message='request body is expected to be'
-    #                            ' of key/value map type but is {0}'
-    #               .format(request.json.__class__.__name__))
-    #
-    #     node = models.DeploymentNodeInstance(id=node_id,
-    #                                          runtime_info=request.json,
-    #                                          state='uninitialized',
-    #                                          state_version=None)
-    #     node.state_version = get_storage_manager().put_node_instance(node_id,
-    #                                                                  node)
-    #     return responses.DeploymentNode(**node.to_dict()), 201
-    #
-    # @swagger.operation(
-    #     responseClass=responses.DeploymentNode,
-    #     nickname="patchNodeState",
-    #     notes="Update node runtime state. Expecting the request body to "
-    #           "be a dictionary containing 'state_version' which is used for "
-    #           "optimistic locking during the update, and optionally "
-    #           "'runtime_info' (dictionary) and/or 'state' (string) "
-    #           "properties",
-    #     parameters=[{'name': 'node_id',
-    #                  'description': 'Node Id',
-    #                  'required': True,
-    #                  'allowMultiple': False,
-    #                  'dataType': 'string',
-    #                  'paramType': 'path'},
-    #                 {'name': 'state_version',
-    #                  'description': 'used for optimistic locking during '
-    #                                 'update',
-    #                  'required': True,
-    #                  'allowMultiple': False,
-    #                  'dataType': 'int',
-    #                  'paramType': 'body'},
-    #                 {'name': 'runtime_properties',
-    #                  'description': 'a dictionary of runtime properties. If '
-    #                                 'omitted, the runtime properties wont be '
-    #                                 'updated',
-    #                  'required': False,
-    #                  'allowMultiple': False,
-    #                  'dataType': 'dict',
-    #                  'paramType': 'body'},
-    #                 {'name': 'state',
-    #                  'description': "the new node's state. If omitted, "
-    #                                 "the state wont be updated",
-    #                  'required': False,
-    #                  'allowMultiple': False,
-    #                  'dataType': 'string',
-    #                  'paramType': 'body'}],
-    #     consumes=["application/json"]
-    # )
-    # @marshal_with(responses.DeploymentNode.resource_fields)
-    # @exceptions_handled
-    # def patch(self, node_id):
-    #     """
-    #     Updates node instance
-    #     """
-    #     verify_json_content_type()
-    #     if request.json.__class__ is not dict or \
-    #                     'state_version' not in request.json or \
-    #                     request.json['state_version'].__class__ is not int:
-    #
-    #         if request.json.__class__ is not dict:
-    #             message = 'request body is expected to be a map containing ' \
-    #                       'a "state_version" field and optionally ' \
-    #                       '"runtime_info" and/or "state" fields'
-    #         elif 'state_version' not in request.json:
-    #             message = 'request body must be a map containing a ' \
-    #                       '"state_version" field'
-    #         else:
-    #             message = \
-    #                 "request body's 'state_version' field must be an int but" \
-    #                 " is of type {0}".format(request.json['state_version']
-    #                                          .__class__.__name__)
-    #         abort(400, message=message)
-    #
-    #     node = models.DeploymentNodeInstance(
-    #         id=node_id,
-    #         deployment_id=request.json.get('deployment_id'),
-    #         runtime_info=request.json.get('runtime_info'),
-    #         state=request.json.get('state'),
-    #         state_version=request.json['state_version'])
-    #     get_storage_manager().update_node_instance(node_id, node)
-    #     return responses.DeploymentNode(
-    #         **get_storage_manager().get_node_instance(node_id).to_dict())
-
-
-class NodeInstanceId(Resource):
+
+class NodeInstancesId(Resource):
 
     @swagger.operation(
         responseClass=responses.DeploymentNode,
@@ -941,19 +837,10 @@
         Creates a instance instance in Cloudify's storage and returns it.
         """
         verify_json_content_type()
-<<<<<<< HEAD
-        body = request.json
-=======
         if request.json.__class__ is not dict:
             raise manager_exceptions.BadParametersError(
                 'request body is expected to be of key/value map type'
                 ' but is {0}'.format(request.json.__class__.__name__))
->>>>>>> f643b8be
-
-        if body.__class__ is not dict:
-            abort(400, message='Request body is expected to be'
-                               ' of key/value map type but is {0}'
-                               .format(body.__class__.__name__))
 
         if 'deploymentId' not in body:
             abort(400, message='Node creation request body is expected to '
@@ -1029,18 +916,10 @@
                           '"version" field'
             else:
                 message = \
-<<<<<<< HEAD
-                    "Request body's 'version' field must be an int but" \
-                    " is of type {0} [{1}]".format(
-                        request.json['version'].__class__.__name__,
-                        request.json['version'])
-            abort(400, message=message)
-=======
                     "request body's 'state_version' field must be an int but" \
                     " is of type {0}".format(request.json['state_version']
                                              .__class__.__name__)
             raise manager_exceptions.BadParametersError(message)
->>>>>>> f643b8be
 
         node = models.DeploymentNodeInstance(
             id=node_instance_id,
