--- conflicted
+++ resolved
@@ -158,54 +158,10 @@
 
 def init_secured_app(_app):
     cfy_config = config.instance()
-<<<<<<< HEAD
-
-    secure_app = SecuREST(app, request_security_bypass_handler)
-
-    # handle userstore implementation
-    userstore_driver_configuration = cfy_config.securest_userstore_driver
-    # this is temporary, to be removed when user configuration is possible
-    if not userstore_driver_configuration:
-        userstore_driver_configuration = {
-            'implementation': 'flask_securest.userstores.file:FileUserstore',
-            'properties': {
-                'userstore_file': 'users.yaml',
-                'identifying_attribute': 'username'
-            }
-        }
-    # end of temp section
-    register_userstore_driver(secure_app, userstore_driver_configuration)
-
-    # handle authentication methods
-    authen_methods_configuration = cfy_config.securest_authentication_methods
-    # this is temporary, to be removed when user configuration is possible
-    if not authen_methods_configuration:
-        authen_methods_configuration = [
-            {
-                'name': 'password',
-                'implementation': 'flask_securest.authentication_providers'
-                                  '.password:PasswordAuthenticator',
-                'properties': {
-                    'password_hash': 'plaintext'
-                }
-            },
-            {
-                'name': 'token',
-                'implementation': 'flask_securest.authentication_providers'
-                                  '.token:TokenAuthenticator',
-                'properties': {
-                    'secret_key': 'yaml_secret'
-                }
-            }
-        ]
-    # end of temp section
-    register_authentication_methods(secure_app, authen_methods_configuration)
-=======
-    secure_app = SecuREST(_app)
+    secure_app = SecuREST(_app, request_security_bypass_handler)
     register_userstore_driver(secure_app, cfy_config.securest_userstore_driver)
     register_authentication_methods(secure_app,
                                     cfy_config.securest_authentication_methods)
->>>>>>> e6ddefae
 
     def unauthorized_user_handler():
         utils.abort_error(
