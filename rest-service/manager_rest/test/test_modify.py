--- conflicted
+++ resolved
@@ -13,10 +13,7 @@
 #  * See the License for the specific language governing permissions and
 #  * limitations under the License.
 
-<<<<<<< HEAD
-=======
 import copy
->>>>>>> bf99a60e
 import uuid
 
 from base_test import BaseServerTestCase
