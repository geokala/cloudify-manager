--- conflicted
+++ resolved
@@ -283,7 +283,6 @@
 ##################################################################################
 policy_types:
 
-<<<<<<< HEAD
     cloudify.policies.types.host_failure:
         properties: &BASIC_AH_POLICY_PROPERTIES
             is_node_started_before_workflow:
@@ -327,25 +326,6 @@
                     r is the ratio between successive events. The smaller it is, the smaller impact on the computed value the most recent event has.
                 default: 0.5
         source: https://raw.githubusercontent.com/codilime/cloudify-manager/failure_healing_policies/resources/rest-service/cloudify/policies/ewma_stabilized.clj
-=======
-  cloudify.policies.types.threshold:
-    properties:
-      metric:
-        description: The metric name
-      threshold:
-        description: The metric threshold value
-      upper_bound:
-        description: |
-          boolean value for describing the semantics of the threshold.
-          if 'true': metrics whose value if bigger then the threshold
-          will cause the triggers to be processed. if 'false': metrics
-          with values lower then the threshold will do so.
-        default: true
-    source: https://raw.githubusercontent.com/cloudify-cosmo/cloudify-manager/master/resources/rest-service/cloudify/policies/threshold.clj
-
-  cloudify.policies.types.host_failure:
-    source: https://raw.githubusercontent.com/cloudify-cosmo/cloudify-manager/master/resources/rest-service/cloudify/policies/host_failure.clj
->>>>>>> 862d0ad4
 
 ##################################################################################
 # Policy triggers definitions
