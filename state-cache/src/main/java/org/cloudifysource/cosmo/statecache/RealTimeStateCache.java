--- conflicted
+++ resolved
@@ -37,6 +37,7 @@
     private final StateCache stateCache;
 
     public RealTimeStateCache(RealTimeStateCacheConfiguration config) {
+
         this.consumer = new MessageConsumer();
         this.messageTopic = config.getMessageTopic();
         this.stateCache = new StateCache.Builder().build();
@@ -82,14 +83,10 @@
     }
 
     @Override
-<<<<<<< HEAD
     public String subscribeToKeyValueStateChanges(Object receiver,
                                                   Object context,
                                                   String key,
                                                   Object value,
-=======
-    public String subscribeToKeyValueStateChanges(Object receiver, Object context, String key, Object value,
->>>>>>> 27edf5c8
                                                   StateChangeCallback callback) {
         return stateCache.subscribeToKeyValueStateChanges(receiver, context, key, value, callback);
     }
@@ -98,9 +95,6 @@
     public void removeCallback(String callbackUID) {
         stateCache.removeCallback(callbackUID);
     }
-<<<<<<< HEAD
 
 
-=======
->>>>>>> 27edf5c8
 }