--- conflicted
+++ resolved
@@ -17,16 +17,11 @@
 
 import os
 import json
-<<<<<<< HEAD
 from manager_rest.models import (BlueprintState,
                                  Deployment,
                                  Execution,
                                  DeploymentNode)
-=======
-from models import BlueprintState, Deployment, Execution, \
-    DeploymentNode
-import manager_rest.manager_exceptions
->>>>>>> 8db1476b
+from manager_rest import manager_exceptions
 
 STORAGE_FILE_PATH = '/tmp/manager-rest-tests-storage.json'
 
@@ -45,7 +40,6 @@
         self._storage_path = storage_path
         if os.path.isfile(storage_path):
             os.remove(storage_path)
-            # print "deleting storage path!"
 
     def _init_file(self):
         data = {
@@ -100,13 +94,13 @@
         data = self._load_data()
         if node_id in data[NODES]:
             return data[NODES][node_id]
-        raise manager_rest.manager_exceptions.NotFoundError(
+        raise manager_exceptions.NotFoundError(
             "Node {0} not found".format(node_id))
 
     def put_node(self, node_id, node):
         data = self._load_data()
         if str(node_id) in data[NODES]:
-            raise manager_rest.manager_exceptions.ConflictError(
+            raise manager_exceptions.ConflictError(
                 'Node {0} already exists'.format(node_id))
         data[NODES][str(node_id)] = node
         self._dump_data(data)
@@ -148,27 +142,27 @@
         data = self._load_data()
         if blueprint_id in data[BLUEPRINTS]:
             return data[BLUEPRINTS][blueprint_id]
-        raise manager_rest.manager_exceptions.NotFoundError(
+        raise manager_exceptions.NotFoundError(
             "Blueprint {0} not found".format(blueprint_id))
 
     def get_deployment(self, deployment_id):
         data = self._load_data()
         if deployment_id in data[DEPLOYMENTS]:
             return data[DEPLOYMENTS][deployment_id]
-        raise manager_rest.manager_exceptions.NotFoundError(
+        raise manager_exceptions.NotFoundError(
             "Deployment {0} not found".format(deployment_id))
 
     def get_execution(self, execution_id):
         data = self._load_data()
         if execution_id in data[EXECUTIONS]:
             return data[EXECUTIONS][execution_id]
-        raise manager_rest.manager_exceptions.NotFoundError(
+        raise manager_exceptions.NotFoundError(
             "Execution {0} not found".format(execution_id))
 
     def put_blueprint(self, blueprint_id, blueprint):
         data = self._load_data()
         if str(blueprint_id) in data[BLUEPRINTS]:
-            raise manager_rest.manager_exceptions.ConflictError(
+            raise manager_exceptions.ConflictError(
                 'Blueprint {0} already exists'.format(blueprint_id))
         data[BLUEPRINTS][str(blueprint_id)] = blueprint
         self._dump_data(data)
@@ -176,7 +170,7 @@
     def put_deployment(self, deployment_id, deployment):
         data = self._load_data()
         if str(deployment_id) in data[DEPLOYMENTS]:
-            raise manager_rest.manager_exceptions.ConflictError(
+            raise manager_exceptions.ConflictError(
                 'Deployment {0} already exists'.format(deployment_id))
         data[DEPLOYMENTS][str(deployment_id)] = deployment
         self._dump_data(data)
@@ -184,7 +178,7 @@
     def put_execution(self, execution_id, execution):
         data = self._load_data()
         if str(execution_id) in data[EXECUTIONS]:
-            raise manager_rest.manager_exceptions.ConflictError(
+            raise manager_exceptions.ConflictError(
                 'Execution {0} already exists'.format(execution_id))
         data[EXECUTIONS][str(execution_id)] = execution
         self._dump_data(data)
