#########
# Copyright (c) 2013 GigaSpaces Technologies Ltd. All rights reserved
#
# Licensed under the Apache License, Version 2.0 (the "License");
# you may not use this file except in compliance with the License.
# You may obtain a copy of the License at
#
#       http://www.apache.org/licenses/LICENSE-2.0
#
# Unless required by applicable law or agreed to in writing, software
# distributed under the License is distributed on an "AS IS" BASIS,
#  * WITHOUT WARRANTIES OR CONDITIONS OF ANY KIND, either express or implied.
#  * See the License for the specific language governing permissions and
#  * limitations under the License.
#

__author__ = 'dan'


import os
from os import path
import tarfile
import zipfile
import urllib
import tempfile
import shutil
import uuid
from functools import wraps

import elasticsearch
import manager_exceptions

<<<<<<< HEAD
=======
from functools import wraps
from blueprints_manager import DslParseException
from workflow_client import WorkflowServiceError
>>>>>>> 8db1476b
from flask import request
from flask.ext.restful import Resource, abort, marshal_with, marshal, reqparse
from flask_restful_swagger import swagger

from manager_rest import config
from manager_rest import models
from manager_rest import responses
from manager_rest import requests_schema
from manager_rest import chunked

from manager_rest.storage_manager import get_storage_manager
from manager_rest.workflow_client import WorkflowServiceError
from manager_rest.manager_exceptions import ConflictError
from manager_rest.blueprints_manager import (DslParseException,
                                             BlueprintAlreadyExistsException,
                                             get_blueprints_manager)
from manager_rest.riemann_client import get_riemann_client


CONVENTION_APPLICATION_BLUEPRINT_FILE = 'blueprint.yaml'


def exceptions_handled(func):
    @wraps(func)
    def wrapper(*args, **kwargs):
        try:
            return func(*args, **kwargs)
        except manager_exceptions.ConflictError, e:
            abort_conflict(e)
        except manager_exceptions.NotFoundError, e:
            abort_not_found(e)
        except WorkflowServiceError, e:
            abort_workflow_service_operation(e)
    return wrapper


<<<<<<< HEAD
def verify_json_content_type():
    if request.content_type != 'application/json':
        abort(415, message='415: Content type must be application/json')


def verify_blueprint_exists(blueprint_id):
    if get_blueprints_manager().get_blueprint(blueprint_id) is None:
        abort(404,
              message='404: blueprint {0} not found'.format(blueprint_id))


def verify_deployment_exists(deployment_id):
    if get_blueprints_manager().get_deployment(deployment_id) is None:
        abort(404,
              message='404: deployment {0} not found'.format(deployment_id))


def verify_blueprint_does_not_exist(blueprint_id):
    if get_blueprints_manager().get_blueprint(blueprint_id) is not None:
        abort(400,
              message='400: blueprint {0} already exists'
                      .format(blueprint_id))


def verify_deployment_does_not_exist(deployment_id):
    if get_blueprints_manager().get_deployment(deployment_id) is not None:
        abort(400,
              message='400: deployment {0} already exists'
                      .format(deployment_id))


def verify_execution_exists(execution_id):
    if get_blueprints_manager().get_execution(execution_id) is None:
        abort(404,
              message='404: execution_id {0} not found'.format(execution_id))


=======
>>>>>>> 8db1476b
def abort_workflow_service_operation(workflow_service_error):
    abort(500,
          message='500: Workflow service failed with status code {0},'
                  ' full response {1}'
                  .format(workflow_service_error.status_code,
                          workflow_service_error.json))


def abort_conflict(conflict_error):
    abort(409,
          message='409: Conflict occurred - {0}'.format(str(conflict_error)))


def abort_not_found(not_exists_error):
    abort(404,
          message='404: {0}'.format(str(not_exists_error)))


def verify_json_content_type():
    if request.content_type != 'application/json':
        abort(415, message='415: Content type must be application/json')


def verify_and_convert_bool(attribute_name, str_bool):
    if str_bool.lower() == 'true':
        return True
    if str_bool.lower() == 'false':
        return False
    abort(400,
          message='400: {0} must be <true/false>, got {1}'
                  .format(attribute_name, str_bool))


def setup_resources(api):
    api = swagger.docs(api,
                       apiVersion='0.1',
                       basePath='http://localhost:8100')

    api.add_resource(Blueprints,
                     '/blueprints')
    api.add_resource(BlueprintsId,
                     '/blueprints/<string:blueprint_id>')
    api.add_resource(BlueprintsIdValidate,
                     '/blueprints/<string:blueprint_id>/validate')
    api.add_resource(ExecutionsId,
                     '/executions/<string:execution_id>')
    api.add_resource(Deployments,
                     '/deployments')
    api.add_resource(DeploymentsId,
                     '/deployments/<string:deployment_id>')
    api.add_resource(DeploymentsIdExecutions,
                     '/deployments/<string:deployment_id>/executions')
    api.add_resource(DeploymentsIdWorkflows,
                     '/deployments/<string:deployment_id>/workflows')
    api.add_resource(DeploymentsIdNodes,
                     '/deployments/<string:deployment_id>/nodes')
    api.add_resource(NodesId,
                     '/nodes/<string:node_id>')
    api.add_resource(Events, '/events')
    api.add_resource(Search, '/search')


class BlueprintsUpload(object):
    def do_request(self, blueprint_id=None):
        file_server_root = config.instance().file_server_root
        archive_target_path = tempfile.mktemp(dir=file_server_root)
        try:
            self._save_file_locally(archive_target_path)
            application_dir = self._extract_file_to_file_server(
                file_server_root, archive_target_path)
        finally:
            if os.path.exists(archive_target_path):
                os.remove(archive_target_path)
        self._process_plugins(file_server_root, application_dir)

        return self._prepare_and_submit_blueprint(file_server_root,
                                                  application_dir,
                                                  blueprint_id), 201

    def _process_plugins(self, file_server_root, application_dir):
        blueprint_directory = path.join(file_server_root, application_dir)
        plugins_directory = path.join(blueprint_directory, 'plugins')
        if not path.isdir(plugins_directory):
            return
        plugins = [path.join(plugins_directory, directory)
                   for directory in os.listdir(plugins_directory)
                   if path.isdir(path.join(plugins_directory, directory))]

        for plugin_dir in plugins:
            final_zip_name = '{0}.zip'.format(path.basename(plugin_dir))
            target_zip_path = path.join(file_server_root, final_zip_name)
            self._zip_dir(plugin_dir, target_zip_path)

    def _zip_dir(self, dir_to_zip, target_zip_path):
        zipf = zipfile.ZipFile(target_zip_path, 'w', zipfile.ZIP_DEFLATED)
        try:
            plugin_dir_base_name = path.basename(dir_to_zip)
            rootlen = len(dir_to_zip) - len(plugin_dir_base_name)
            for base, dirs, files in os.walk(dir_to_zip):
                for entry in files:
                    fn = os.path.join(base, entry)
                    zipf.write(fn, fn[rootlen:])
        finally:
            zipf.close()

    def _save_file_locally(self, archive_file_name):
        # save uploaded file
        if 'Transfer-Encoding' in request.headers:
            with open(archive_file_name, 'w') as f:
                for buffered_chunked in chunked.decode(request.input_stream):
                    f.write(buffered_chunked)
        else:
            if not request.data:
                abort(400,
                      message='Missing application archive in request body')
            uploaded_file_data = request.data
            with open(archive_file_name, 'w') as f:
                f.write(uploaded_file_data)

    def _extract_file_to_file_server(self, file_server_root,
                                     archive_target_path):
        # extract application to file server
        tar = tarfile.open(archive_target_path)
        tempdir = tempfile.mkdtemp('-blueprint-submit')
        try:
            tar.extractall(tempdir)
            archive_file_list = os.listdir(tempdir)
            if len(archive_file_list) != 1 or not path.isdir(
                    path.join(tempdir, archive_file_list[0])):
                abort(400,
                      message='400: archive must contain exactly 1 directory')
            application_dir_base_name = archive_file_list[0]
            #generating temporary unique name for app dir, to allow multiple
            #uploads of apps with the same name (as it appears in the file
            # system, not the app name field inside the blueprint.
            # the latter is guaranteed to be unique).
            generated_app_dir_name = '{0}-{1}'.format(
                application_dir_base_name, uuid.uuid4())
            temp_application_dir = path.join(tempdir,
                                             application_dir_base_name)
            temp_application_target_dir = path.join(tempdir,
                                                    generated_app_dir_name)
            shutil.move(temp_application_dir, temp_application_target_dir)
            shutil.move(temp_application_target_dir, file_server_root)
            return generated_app_dir_name
        finally:
            shutil.rmtree(tempdir)

    def _prepare_and_submit_blueprint(self, file_server_root,
                                      application_dir,
                                      blueprint_id=None):
        application_file = self._extract_application_file(file_server_root,
                                                          application_dir)

        file_server_base_url = config.instance().file_server_base_uri
        dsl_path = '{0}/{1}'.format(file_server_base_url, application_file)
        alias_mapping = '{0}/{1}'.format(file_server_base_url,
                                         'cloudify/alias-mappings.yaml')
        resources_base = file_server_base_url + '/'

        # add to blueprints manager (will also dsl_parse it)
        try:
            blueprint = get_blueprints_manager().publish_blueprint(
                dsl_path, alias_mapping, resources_base, blueprint_id)

            #moving the app directory in the file server to be under a
            # directory named after the blueprint's app name field
            shutil.move(os.path.join(file_server_root, application_dir),
                        os.path.join(file_server_root, blueprint.id))
            return blueprint
        except DslParseException, ex:
            abort(400, message='400: Invalid blueprint - {0}'.format(ex.args))

    def _extract_application_file(self, file_server_root, application_dir):
        if 'application_file_name' in request.args:
            application_file = urllib.unquote(
                request.args['application_file_name']).decode('utf-8')
            application_file = '{0}/{1}'.format(application_dir,
                                                application_file)
            return application_file
        else:
            full_application_dir = path.join(file_server_root, application_dir)
            full_application_file = path.join(
                full_application_dir, CONVENTION_APPLICATION_BLUEPRINT_FILE)
            if path.isfile(full_application_file):
                application_file = path.join(
                    application_dir, CONVENTION_APPLICATION_BLUEPRINT_FILE)
                return application_file
        abort(400, message='Missing application_file_name query parameter or '
                           'application directory is missing blueprint.yaml')


class Blueprints(Resource):

    @swagger.operation(
        responseClass='List[{0}]'.format(responses.BlueprintState.__name__),
        nickname="list",
        notes="Returns a list a submitted blueprints."
    )
    def get(self):
        """
        Returns a list of submitted blueprints.
        """
        return [marshal(blueprint,
                        responses.BlueprintState.resource_fields) for
                blueprint in get_blueprints_manager().blueprints_list()]

    @swagger.operation(
        responseClass=responses.BlueprintState,
        nickname="upload",
        notes="Submitted blueprint should be a tar "
              "gzipped directory containing the blueprint.",
        parameters=[{'name': 'application_file_name',
                     'description': 'File name of yaml '
                                    'containing the "main" blueprint.',
                     'required': False,
                     'allowMultiple': False,
                     'dataType': 'string',
                     'paramType': 'query',
                     'defaultValue': 'blueprint.yaml'},
                    {
                        'name': 'body',
                        'description': 'Binary form of the tar '
                                       'gzipped blueprint directory',
                        'required': True,
                        'allowMultiple': False,
                        'dataType': 'binary',
                        'paramType': 'body',
                    }],
        consumes=[
            "application/octet-stream"
        ]

    )
    @marshal_with(responses.BlueprintState.resource_fields)
    @exceptions_handled
    def post(self):
        """
        Submit a new blueprint.
        """
        return BlueprintsUpload().do_request()


class BlueprintsId(Resource):

    @swagger.operation(
        responseClass=responses.BlueprintState,
        nickname="getById",
        notes="Returns a blueprint by its id."
    )
    @marshal_with(responses.BlueprintState.resource_fields)
    @exceptions_handled
    def get(self, blueprint_id):
        """
        Returns a blueprint by its id.
        """
<<<<<<< HEAD
        verify_blueprint_exists(blueprint_id)
        blueprint = get_blueprints_manager().get_blueprint(blueprint_id)
=======
        blueprint = blueprints_manager().get_blueprint(blueprint_id)
>>>>>>> 8db1476b
        return responses.BlueprintState(**blueprint.to_dict())

    @swagger.operation(
        responseClass=responses.BlueprintState,
        nickname="upload",
        notes="Submitted blueprint should be a tar "
              "gzipped directory containing the blueprint.",
        parameters=[{'name': 'application_file_name',
                     'description': 'File name of yaml '
                                    'containing the "main" blueprint.',
                     'required': False,
                     'allowMultiple': False,
                     'dataType': 'string',
                     'paramType': 'query',
                     'defaultValue': 'blueprint.yaml'},
                    {
                        'name': 'body',
                        'description': 'Binary form of the tar '
                                       'gzipped blueprint directory',
                        'required': True,
                        'allowMultiple': False,
                        'dataType': 'binary',
                        'paramType': 'body',
                        }],
        consumes=[
            "application/octet-stream"
        ]

    )
    @marshal_with(responses.BlueprintState.resource_fields)
    @exceptions_handled
    def put(self, blueprint_id):
        """
        Submit a new blueprint with a blueprint_id.
        """
        return BlueprintsUpload().do_request(blueprint_id=blueprint_id)


class BlueprintsIdValidate(Resource):

    @swagger.operation(
        responseClass=responses.BlueprintValidationStatus,
        nickname="validate",
        notes="Validates a given blueprint."
    )
    @marshal_with(responses.BlueprintValidationStatus.resource_fields)
    @exceptions_handled
    def get(self, blueprint_id):
        """
        Validates a given blueprint.
        """
<<<<<<< HEAD
        verify_blueprint_exists(blueprint_id)
        return get_blueprints_manager().validate_blueprint(blueprint_id)
=======
        return blueprints_manager().validate_blueprint(blueprint_id)
>>>>>>> 8db1476b


class ExecutionsId(Resource):

    @swagger.operation(
        responseClass=responses.Execution,
        nickname="getById",
        notes="Returns the execution state by its id."
    )
    @marshal_with(responses.Execution.resource_fields)
    @exceptions_handled
    def get(self, execution_id):
        """
        Returns the execution state by its id.
        """
<<<<<<< HEAD
        verify_execution_exists(execution_id)
        execution = get_blueprints_manager().get_workflow_state(execution_id)
=======
        execution = blueprints_manager().get_workflow_state(execution_id)
>>>>>>> 8db1476b
        return responses.Execution(**execution.to_dict())


class DeploymentsIdNodes(Resource):

    def __init__(self):
        self._args_parser = reqparse.RequestParser()
        self._args_parser.add_argument('reachable', type=str,
                                       default='false', location='args')

    @swagger.operation(
        responseClass=responses.DeploymentNodes,
        nickname="list",
        notes="Returns an object containing nodes associated with "
              "this deployment.",
        parameters=[{'name': 'reachable',
                     'description': 'Specifies whether to return reachable '
                                    'state for the nodes.',
                     'required': False,
                     'allowMultiple': False,
                     'dataType': 'boolean',
                     'defaultValue': False,
                     'paramType': 'query'}]
    )
    @marshal_with(responses.DeploymentNodes.resource_fields)
    @exceptions_handled
    def get(self, deployment_id):
        """
        Returns an object containing nodes associated with this deployment.
        """
        args = self._args_parser.parse_args()
        get_reachable_state = verify_and_convert_bool(
            'reachable', args['reachable'])

        deployment = get_blueprints_manager().get_deployment(deployment_id)
        node_ids = map(lambda node: node['id'],
                       deployment.plan['nodes'])

        reachable_states = {}
        if get_reachable_state:
            reachable_states = get_riemann_client().get_nodes_state(node_ids)

        nodes = []
        for node_id in node_ids:
            node_result = responses.DeploymentNode(id=node_id)
            if get_reachable_state:
                state = reachable_states[node_id]
                node_result.reachable = state['reachable']
            nodes.append(node_result)
        return responses.DeploymentNodes(deployment_id=deployment_id,
                                         nodes=nodes)


class Deployments(Resource):

    @swagger.operation(
        responseClass='List[{0}]'.format(responses.Deployment.__name__),
        nickname="list",
        notes="Returns a list existing deployments."
    )
    def get(self):
        """
        Returns a list of existing deployments.
        """
        return [marshal(responses.Deployment(**deployment.to_dict()),
                        responses.Deployment.resource_fields) for
                deployment in get_blueprints_manager().deployments_list()]


class DeploymentsId(Resource):

    @swagger.operation(
        responseClass=responses.Deployment,
        nickname="getById",
        notes="Returns a deployment by its id."
    )
    @marshal_with(responses.Deployment.resource_fields)
    @exceptions_handled
    def get(self, deployment_id):
        """
        Returns a deployment by its id.
        """
<<<<<<< HEAD
        verify_deployment_exists(deployment_id)
        deployment = get_blueprints_manager().get_deployment(deployment_id)
=======
        deployment = blueprints_manager().get_deployment(deployment_id)
>>>>>>> 8db1476b
        return responses.Deployment(**deployment.to_dict())

    @swagger.operation(
        responseClass=responses.Deployment,
        nickname="createDeployment",
        notes="Created a new deployment of the given blueprint.",
        parameters=[{'name': 'body',
                     'description': 'Deployment blue print',
                     'required': True,
                     'allowMultiple': False,
                     'dataType': requests_schema.DeploymentRequest.__name__,
                     'paramType': 'body'}],
        consumes=[
            "application/json"
        ]
    )
    @marshal_with(responses.Deployment.resource_fields)
    @exceptions_handled
    def put(self, deployment_id):
        """
        Creates a new deployment
        """
        verify_json_content_type()
        request_json = request.json
        if 'blueprintId' not in request_json:
            abort(400, message='400: Missing blueprintId in json request body')
        blueprint_id = request.json['blueprintId']
<<<<<<< HEAD
        verify_blueprint_exists(blueprint_id)
        verify_deployment_does_not_exist(deployment_id)
        return get_blueprints_manager().create_deployment(blueprint_id,
                                                          deployment_id), 201
=======
        return blueprints_manager().create_deployment(blueprint_id,
                                                      deployment_id), 201
>>>>>>> 8db1476b


class NodesId(Resource):

    def __init__(self):
        self._args_parser = reqparse.RequestParser()
        self._args_parser.add_argument('reachable', type=str,
                                       default='false', location='args')
        self._args_parser.add_argument('runtime', type=str,
                                       default='true', location='args')

    @swagger.operation(
        responseClass=responses.DeploymentNode,
        nickname="getNodeState",
        notes="Returns node runtime/reachable state "
              "according to the provided query parameters.",
        parameters=[{'name': 'node_id',
                     'description': 'Node Id',
                     'required': True,
                     'allowMultiple': False,
                     'dataType': 'string',
                     'paramType': 'path'},
                    {'name': 'reachable',
                     'description': 'Specifies whether to return reachable '
                                    'state.',
                     'required': False,
                     'allowMultiple': False,
                     'dataType': 'boolean',
                     'defaultValue': False,
                     'paramType': 'query'},
                    {'name': 'runtime',
                     'description': 'Specifies whether to return runtime '
                                    'information.',
                     'required': False,
                     'allowMultiple': False,
                     'dataType': 'boolean',
                     'defaultValue': True,
                     'paramType': 'query'}]
    )
    @marshal_with(responses.DeploymentNode.resource_fields)
    @exceptions_handled
    def get(self, node_id):
        """
        Gets node runtime or reachable state.
        """
        args = self._args_parser.parse_args()
        get_reachable_state = verify_and_convert_bool(
            'reachable', args['reachable'])
        get_runtime_state = verify_and_convert_bool(
            'runtime', args['runtime'])

        reachable_state = None
        if get_reachable_state:
            state = get_riemann_client().get_node_state(node_id)
            reachable_state = state['reachable']

        runtime_state = None
        if get_runtime_state:
<<<<<<< HEAD
            node = get_storage_manager().get_node(node_id)
            runtime_state = node.runtime_info if node else {}
=======
            try:
                node = storage_manager().get_node(node_id)
                runtime_state = node.runtime_info
            except manager_exceptions.NotFoundError:
                runtime_state = {}

>>>>>>> 8db1476b
        return responses.DeploymentNode(id=node_id, reachable=reachable_state,
                                        runtime_info=runtime_state)

    @swagger.operation(
        responseClass=responses.DeploymentNode,
        nickname="putNodeState",
        notes="Put node runtime state (state will be entirely replaced) " +
              "with the provided dictionary of keys and values.",
        parameters=[{'name': 'node_id',
                     'description': 'Node Id',
                     'required': True,
                     'allowMultiple': False,
                     'dataType': 'string',
                     'paramType': 'path'}]
    )
    @marshal_with(responses.DeploymentNode.resource_fields)
    @exceptions_handled
    def put(self, node_id):
        """
        Puts node runtime state.
        """
        verify_json_content_type()
        if request.json.__class__ is not dict:
            abort(400, message='request body is expected to be'
                               ' of key/value map type but is {0}'
                               .format(request.json.__class__.__name__))

        node = models.DeploymentNode(id=node_id, runtime_info=request.json)
        get_storage_manager().put_node(node_id, node)
        return responses.DeploymentNode(
            id=node_id,
            runtime_info=node.runtime_info)

    @swagger.operation(
        responseClass=responses.DeploymentNode,
        nickname="putNodeState",
        notes="Update node runtime state with the provided dictionary "
              "of keys and values. Each value in the dictionary should be a "
              "list where the first item is the new value and the second "
              "is the old value (for having some kind of optimistic locking). "
              "New keys should have a single element list with the new value "
              "only.",
        parameters=[{'name': 'node_id',
                     'description': 'Node Id',
                     'required': True,
                     'allowMultiple': False,
                     'dataType': 'string',
                     'paramType': 'path'},
                    {'name': 'body',
                     'description': 'Node state updated keys/values',
                     'required': True,
                     'allowMultiple': False,
                     'dataType': 'string',
                     'paramType': 'body'}],
        consumes=["application/json"]
    )
    @marshal_with(responses.DeploymentNode.resource_fields)
    @exceptions_handled
    def patch(self, node_id):
        """
        Updates node runtime state.
        """
        verify_json_content_type()
        if request.json.__class__ is not dict:
            abort(400, message='request body is expected to be of key/value'
                               ' map type but is {0}'
                               .format(request.json.__class__.__name__))
        node = models.DeploymentNode(id=node_id, runtime_info=request.json)
        runtime_info = get_storage_manager().update_node(node_id, node)
        return responses.DeploymentNode(
            id=node_id,
            runtime_info=runtime_info)


class DeploymentsIdExecutions(Resource):

    @swagger.operation(
        responseClass='List[{0}]'.format(responses.Execution.__name__),
        nickname="list",
        notes="Returns a list of executions related to the provided"
              " deployment."
    )
    @exceptions_handled
    def get(self, deployment_id):
        """
        Returns a list of executions related to the provided deployment.
        """
        return [marshal(responses.Execution(**execution.to_dict()),
                        responses.Execution.resource_fields) for
                execution in get_storage_manager().get_deployment_executions(
                    deployment_id)]

    @swagger.operation(
        responseClass=responses.Execution,
        nickname="execute",
        notes="Executes the provided workflow under the given deployment "
              "context.",
        parameters=[{'name': 'body',
                     'description': 'Workflow execution request',
                     'required': True,
                     'allowMultiple': False,
                     'dataType': requests_schema.ExecutionRequest.__name__,
                     'paramType': 'body'}],
        consumes=[
            "application/json"
        ]
    )
    @marshal_with(responses.Execution.resource_fields)
    @exceptions_handled
    def post(self, deployment_id):
        """
        Execute a workflow
        """
        verify_json_content_type()
        request_json = request.json
        if 'workflowId' not in request_json:
            abort(400, message='400: Missing workflowId in json request body')
        workflow_id = request.json['workflowId']
        execution = get_blueprints_manager().execute_workflow(deployment_id,
                                                              workflow_id)
        return responses.Execution(**execution.to_dict()), 201


class DeploymentsIdWorkflows(Resource):

    @swagger.operation(
        responseClass='Workflows',
        nickname="workflows",
        notes="Returns a list of workflows related to the provided deployment."
    )
    @marshal_with(responses.Workflows.resource_fields)
    @exceptions_handled
    def get(self, deployment_id):
        """
        Returns a list of workflows related to the provided deployment.
        """
<<<<<<< HEAD
        verify_deployment_exists(deployment_id)
        deployment = get_blueprints_manager().get_deployment(deployment_id)
=======
        deployment = blueprints_manager().get_deployment(deployment_id)
>>>>>>> 8db1476b
        deployment_workflows = deployment.plan['workflows']
        workflows = [responses.Workflow(name=wf_name) for wf_name in
                     deployment_workflows.keys()]

        return {
            'workflows': workflows,
            'blueprint_id': deployment.blueprint_id,
            'deployment_id': deployment.id
        }


def _query_elastic_search(index=None, doc_type=None, body=None):
    """Query ElasticSearch with the provided index and query body.

    Returns:
    ElasticSearch result as is (Python dict).
    """
    es = elasticsearch.Elasticsearch()
    return es.search(index=index, doc_type=doc_type, body=body)


class Events(Resource):

    def _query_events(self):
        """
        Returns events for the provided ElasticSearch query
        """
        verify_json_content_type()
        return _query_elastic_search(index='cloudify_events',
                                     body=request.json)

    @swagger.operation(
        nickname='events',
        notes='Returns a list of events for the provided ElasticSearch query. '
              'The response format is as ElasticSearch response format.',
        parameters=[{'name': 'body',
                     'description': 'ElasticSearch query.',
                     'required': True,
                     'allowMultiple': False,
                     'dataType': 'string',
                     'paramType': 'body'}],
        consumes=['application/json']
    )
    def get(self):
        """
        Returns events for the provided ElasticSearch query
        """
        return self._query_events()

    @swagger.operation(
        nickname='events',
        notes='Returns a list of events for the provided ElasticSearch query. '
              'The response format is as ElasticSearch response format.',
        parameters=[{'name': 'body',
                     'description': 'ElasticSearch query.',
                     'required': True,
                     'allowMultiple': False,
                     'dataType': 'string',
                     'paramType': 'body'}],
        consumes=['application/json']
    )
    def post(self):
        """
        Returns events for the provided ElasticSearch query
        """
        return self._query_events()


class Search(Resource):

    @swagger.operation(
        nickname='search',
        notes='Returns results from the storage for the provided '
              'ElasticSearch query. The response format is as ElasticSearch '
              'response format.',
        parameters=[{'name': 'body',
                     'description': 'ElasticSearch query.',
                     'required': True,
                     'allowMultiple': False,
                     'dataType': 'string',
                     'paramType': 'body'}],
        consumes=['application/json']
    )
    def post(self):
        """
        Returns results for the provided ElasticSearch query
        """
        verify_json_content_type()
        return _query_elastic_search(index='cloudify_storage',
                                     body=request.json)<|MERGE_RESOLUTION|>--- conflicted
+++ resolved
@@ -28,14 +28,7 @@
 from functools import wraps
 
 import elasticsearch
-import manager_exceptions
-
-<<<<<<< HEAD
-=======
-from functools import wraps
-from blueprints_manager import DslParseException
-from workflow_client import WorkflowServiceError
->>>>>>> 8db1476b
+
 from flask import request
 from flask.ext.restful import Resource, abort, marshal_with, marshal, reqparse
 from flask_restful_swagger import swagger
@@ -45,6 +38,7 @@
 from manager_rest import responses
 from manager_rest import requests_schema
 from manager_rest import chunked
+from manager_rest import manager_exceptions
 
 from manager_rest.storage_manager import get_storage_manager
 from manager_rest.workflow_client import WorkflowServiceError
@@ -72,46 +66,6 @@
     return wrapper
 
 
-<<<<<<< HEAD
-def verify_json_content_type():
-    if request.content_type != 'application/json':
-        abort(415, message='415: Content type must be application/json')
-
-
-def verify_blueprint_exists(blueprint_id):
-    if get_blueprints_manager().get_blueprint(blueprint_id) is None:
-        abort(404,
-              message='404: blueprint {0} not found'.format(blueprint_id))
-
-
-def verify_deployment_exists(deployment_id):
-    if get_blueprints_manager().get_deployment(deployment_id) is None:
-        abort(404,
-              message='404: deployment {0} not found'.format(deployment_id))
-
-
-def verify_blueprint_does_not_exist(blueprint_id):
-    if get_blueprints_manager().get_blueprint(blueprint_id) is not None:
-        abort(400,
-              message='400: blueprint {0} already exists'
-                      .format(blueprint_id))
-
-
-def verify_deployment_does_not_exist(deployment_id):
-    if get_blueprints_manager().get_deployment(deployment_id) is not None:
-        abort(400,
-              message='400: deployment {0} already exists'
-                      .format(deployment_id))
-
-
-def verify_execution_exists(execution_id):
-    if get_blueprints_manager().get_execution(execution_id) is None:
-        abort(404,
-              message='404: execution_id {0} not found'.format(execution_id))
-
-
-=======
->>>>>>> 8db1476b
 def abort_workflow_service_operation(workflow_service_error):
     abort(500,
           message='500: Workflow service failed with status code {0},'
@@ -368,12 +322,7 @@
         """
         Returns a blueprint by its id.
         """
-<<<<<<< HEAD
-        verify_blueprint_exists(blueprint_id)
         blueprint = get_blueprints_manager().get_blueprint(blueprint_id)
-=======
-        blueprint = blueprints_manager().get_blueprint(blueprint_id)
->>>>>>> 8db1476b
         return responses.BlueprintState(**blueprint.to_dict())
 
     @swagger.operation(
@@ -425,12 +374,7 @@
         """
         Validates a given blueprint.
         """
-<<<<<<< HEAD
-        verify_blueprint_exists(blueprint_id)
         return get_blueprints_manager().validate_blueprint(blueprint_id)
-=======
-        return blueprints_manager().validate_blueprint(blueprint_id)
->>>>>>> 8db1476b
 
 
 class ExecutionsId(Resource):
@@ -446,12 +390,7 @@
         """
         Returns the execution state by its id.
         """
-<<<<<<< HEAD
-        verify_execution_exists(execution_id)
         execution = get_blueprints_manager().get_workflow_state(execution_id)
-=======
-        execution = blueprints_manager().get_workflow_state(execution_id)
->>>>>>> 8db1476b
         return responses.Execution(**execution.to_dict())
 
 
@@ -534,12 +473,7 @@
         """
         Returns a deployment by its id.
         """
-<<<<<<< HEAD
-        verify_deployment_exists(deployment_id)
         deployment = get_blueprints_manager().get_deployment(deployment_id)
-=======
-        deployment = blueprints_manager().get_deployment(deployment_id)
->>>>>>> 8db1476b
         return responses.Deployment(**deployment.to_dict())
 
     @swagger.operation(
@@ -567,15 +501,8 @@
         if 'blueprintId' not in request_json:
             abort(400, message='400: Missing blueprintId in json request body')
         blueprint_id = request.json['blueprintId']
-<<<<<<< HEAD
-        verify_blueprint_exists(blueprint_id)
-        verify_deployment_does_not_exist(deployment_id)
         return get_blueprints_manager().create_deployment(blueprint_id,
-                                                          deployment_id), 201
-=======
-        return blueprints_manager().create_deployment(blueprint_id,
                                                       deployment_id), 201
->>>>>>> 8db1476b
 
 
 class NodesId(Resource):
@@ -634,17 +561,12 @@
 
         runtime_state = None
         if get_runtime_state:
-<<<<<<< HEAD
-            node = get_storage_manager().get_node(node_id)
-            runtime_state = node.runtime_info if node else {}
-=======
             try:
-                node = storage_manager().get_node(node_id)
+                node = get_storage_manager().get_node(node_id)
                 runtime_state = node.runtime_info
             except manager_exceptions.NotFoundError:
                 runtime_state = {}
 
->>>>>>> 8db1476b
         return responses.DeploymentNode(id=node_id, reachable=reachable_state,
                                         runtime_info=runtime_state)
 
@@ -781,12 +703,7 @@
         """
         Returns a list of workflows related to the provided deployment.
         """
-<<<<<<< HEAD
-        verify_deployment_exists(deployment_id)
         deployment = get_blueprints_manager().get_deployment(deployment_id)
-=======
-        deployment = blueprints_manager().get_deployment(deployment_id)
->>>>>>> 8db1476b
         deployment_workflows = deployment.plan['workflows']
         workflows = [responses.Workflow(name=wf_name) for wf_name in
                      deployment_workflows.keys()]
