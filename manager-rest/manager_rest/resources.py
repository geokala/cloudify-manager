--- conflicted
+++ resolved
@@ -31,13 +31,9 @@
 import chunked
 import elasticsearch
 
-<<<<<<< HEAD
 from functools import wraps
-from blueprints_manager import DslParseException
-=======
 from blueprints_manager import DslParseException, \
     BlueprintAlreadyExistsException
->>>>>>> e8be800c
 from workflow_client import WorkflowServiceError
 from manager_rest.exceptions import ConflictError
 from flask import request
@@ -121,11 +117,11 @@
                           workflow_service_error.json))
 
 
-<<<<<<< HEAD
 def abort_conflict(conflict_error):
     abort(409,
           message='409: Conflict occurred - {0}'.format(str(conflict_error)))
-=======
+
+
 def verify_and_convert_bool(attribute_name, str_bool):
     if str_bool.lower() == 'true':
         return True
@@ -134,7 +130,6 @@
     abort(400,
           message='400: {0} must be <true/false>, got {1}'
                   .format(attribute_name, str_bool))
->>>>>>> e8be800c
 
 
 def setup_resources(api):
@@ -165,59 +160,8 @@
     api.add_resource(Events, '/events')
 
 
-<<<<<<< HEAD
-class Blueprints(Resource):
-
-    @swagger.operation(
-        responseClass='List[{0}]'.format(responses.BlueprintState.__name__),
-        nickname="list",
-        notes="Returns a list a submitted blueprints."
-    )
-    def get(self):
-        """
-        Returns a list of submitted blueprints.
-        """
-        return [marshal(responses.BlueprintState(**blueprint.to_dict()),
-                        responses.BlueprintState.resource_fields) for
-                blueprint in blueprints_manager().blueprints_list()]
-
-    @swagger.operation(
-        responseClass=responses.BlueprintState,
-        nickname="upload",
-        notes="Submitted blueprint should be a tar "
-              "gzipped directory containing the blueprint.",
-        parameters=[{'name': 'application_file_name',
-                     'description': 'File name of yaml '
-                                    'containing the "main" blueprint.',
-                     'required': False,
-                     'allowMultiple': False,
-                     'dataType': 'string',
-                     'paramType': 'query',
-                     'defaultValue': 'blueprint.yaml'},
-                    {
-                        'name': 'body',
-                        'description': 'Binary form of the tar '
-                                       'gzipped blueprint directory',
-                        'required': True,
-                        'allowMultiple': False,
-                        'dataType': 'binary',
-                        'paramType': 'body',
-                    }],
-        consumes=[
-            "application/octet-stream"
-        ]
-
-    )
-    @marshal_with(responses.BlueprintState.resource_fields)
-    @ExceptionsHandled
-    def post(self):
-        """
-        Submit a new blueprint.
-        """
-=======
 class BlueprintsUpload(object):
     def do_request(self, blueprint_id=None):
->>>>>>> e8be800c
         file_server_root = config.instance().file_server_root
         archive_target_path = tempfile.mktemp(dir=file_server_root)
         try:
@@ -229,15 +173,9 @@
                 os.remove(archive_target_path)
         self._process_plugins(file_server_root, application_dir)
 
-<<<<<<< HEAD
-        blueprint = self._prepare_and_submit_blueprint(file_server_root,
-                                                       application_dir)
-        return responses.BlueprintState(**blueprint.to_dict()), 201
-=======
         return self._prepare_and_submit_blueprint(file_server_root,
                                                   application_dir,
                                                   blueprint_id), 201
->>>>>>> e8be800c
 
     def _process_plugins(self, file_server_root, application_dir):
         blueprint_directory = path.join(file_server_root, application_dir)
@@ -334,7 +272,7 @@
             abort(400, message='400: Invalid blueprint - {0}'.format(ex.args))
         except BlueprintAlreadyExistsException, ex:
             abort(400, message='400: Blueprint - {0} already exists'
-                               .format(ex.blueprint_id))
+                .format(ex.blueprint_id))
 
     def _extract_application_file(self, file_server_root, application_dir):
         if 'application_file_name' in request.args:
@@ -366,7 +304,7 @@
         """
         Returns a list of submitted blueprints.
         """
-        return [marshal(blueprint,
+        return [marshal(responses.BlueprintState(**blueprint.to_dict()),
                         responses.BlueprintState.resource_fields) for
                 blueprint in blueprints_manager().blueprints_list()]
 
@@ -398,6 +336,70 @@
 
     )
     @marshal_with(responses.BlueprintState.resource_fields)
+    @ExceptionsHandled
+    def post(self):
+        """
+        Submit a new blueprint.
+        """
+        file_server_root = config.instance().file_server_root
+        archive_target_path = tempfile.mktemp(dir=file_server_root)
+        try:
+            self._save_file_locally(archive_target_path)
+            application_dir = self._extract_file_to_file_server(
+                file_server_root, archive_target_path)
+        finally:
+            if os.path.exists(archive_target_path):
+                os.remove(archive_target_path)
+        self._process_plugins(file_server_root, application_dir)
+
+        blueprint = self._prepare_and_submit_blueprint(file_server_root,
+                                                       application_dir)
+        return responses.BlueprintState(**blueprint.to_dict()), 201
+
+
+class Blueprints(Resource):
+
+    @swagger.operation(
+        responseClass='List[{0}]'.format(responses.BlueprintState.__name__),
+        nickname="list",
+        notes="Returns a list a submitted blueprints."
+    )
+    def get(self):
+        """
+        Returns a list of submitted blueprints.
+        """
+        return [marshal(blueprint,
+                        responses.BlueprintState.resource_fields) for
+                blueprint in blueprints_manager().blueprints_list()]
+
+    @swagger.operation(
+        responseClass=responses.BlueprintState,
+        nickname="upload",
+        notes="Submitted blueprint should be a tar "
+              "gzipped directory containing the blueprint.",
+        parameters=[{'name': 'application_file_name',
+                     'description': 'File name of yaml '
+                                    'containing the "main" blueprint.',
+                     'required': False,
+                     'allowMultiple': False,
+                     'dataType': 'string',
+                     'paramType': 'query',
+                     'defaultValue': 'blueprint.yaml'},
+                    {
+                        'name': 'body',
+                        'description': 'Binary form of the tar '
+                                       'gzipped blueprint directory',
+                        'required': True,
+                        'allowMultiple': False,
+                        'dataType': 'binary',
+                        'paramType': 'body',
+                    }],
+        consumes=[
+            "application/octet-stream"
+        ]
+
+    )
+    @marshal_with(responses.BlueprintState.resource_fields)
     def post(self):
         """
         Submit a new blueprint.
@@ -556,22 +558,6 @@
                         responses.Deployment.resource_fields) for
                 deployment in blueprints_manager().deployments_list()]
 
-
-class DeploymentsId(Resource):
-
-    @swagger.operation(
-        responseClass=responses.BlueprintState,
-        nickname="getById",
-        notes="Returns a deployment by its id."
-    )
-    @marshal_with(responses.Deployment.resource_fields)
-    def get(self, deployment_id):
-        """
-        Returns a deployment by its id.
-        """
-        verify_deployment_exists(deployment_id)
-        return blueprints_manager().get_deployment(deployment_id)
-
     @swagger.operation(
         responseClass=responses.Deployment,
         nickname="createDeployment",
@@ -587,12 +573,7 @@
         ]
     )
     @marshal_with(responses.Deployment.resource_fields)
-<<<<<<< HEAD
-    @ExceptionsHandled
     def post(self):
-=======
-    def put(self, deployment_id):
->>>>>>> e8be800c
         """
         Creates a new deployment
         """
@@ -602,7 +583,6 @@
             abort(400, message='400: Missing blueprintId in json request body')
         blueprint_id = request.json['blueprintId']
         verify_blueprint_exists(blueprint_id)
-<<<<<<< HEAD
         deployment = blueprints_manager().create_deployment(blueprint_id)
         return responses.Deployment(**deployment.to_dict()), 201
 
@@ -622,27 +602,35 @@
         verify_deployment_exists(deployment_id)
         deployment = blueprints_manager().get_deployment(deployment_id)
         return responses.Deployment(**deployment.to_dict())
-=======
+
+    @swagger.operation(
+        responseClass=responses.Deployment,
+        nickname="createDeployment",
+        notes="Created a new deployment of the given blueprint.",
+        parameters=[{'name': 'body',
+                     'description': 'Deployment blue print',
+                     'required': True,
+                     'allowMultiple': False,
+                     'dataType': requests_schema.DeploymentRequest.__name__,
+                     'paramType': 'body'}],
+        consumes=[
+            "application/json"
+        ]
+    )
+    @marshal_with(responses.Deployment.resource_fields)
+    def put(self, deployment_id):
+        """
+        Creates a new deployment
+        """
+        verify_json_content_type()
+        request_json = request.json
+        if 'blueprintId' not in request_json:
+            abort(400, message='400: Missing blueprintId in json request body')
+        blueprint_id = request.json['blueprintId']
+        verify_blueprint_exists(blueprint_id)
         verify_deployment_does_not_exist(deployment_id)
         return blueprints_manager().create_deployment(blueprint_id,
                                                       deployment_id), 201
-
-
-class Nodes(Resource):
-
-    @swagger.operation(
-        responseClass=responses.Nodes,
-        nickname="listNodes",
-        notes="Returns a list of deployment nodes or "
-              "all nodes if deployment id is not specified."
-    )
-    @marshal_with(responses.Nodes.resource_fields)
-    def get(self):
-        """
-        List deployment/all nodes.
-        """
-        return responses.Nodes().init(nodes=storage_manager().get_nodes())
->>>>>>> e8be800c
 
 
 class NodesId(Resource):
