--- conflicted
+++ resolved
@@ -232,13 +232,9 @@
                 "VAGRANT_DEFAULT_PROVIDER": "lxc",
                 # when running celery in daemon mode. this environment does
                 # not exists. it is needed for vagrant.
-<<<<<<< HEAD
                 "HOME": expanduser("~"),
-=======
-                "HOME": "/home/{0}".format(getpass.getuser()),
                 self.MANAGEMENT_IP: self.management_ip,
                 self.BROKER_URL: "amqp://guest:guest@{0}:5672//".format(self.management_ip),
->>>>>>> 992b6bf7
                 self.RIEMANN_PID: riemann_info[self.RIEMANN_PID],
                 self.RIEMANN_CONFIG: riemann_info[self.RIEMANN_CONFIG],
                 self.RIEMANN_TEMPLATE: riemann_info[self.RIEMANN_TEMPLATE]
