--- conflicted
+++ resolved
@@ -3,11 +3,7 @@
     imports:
         - "cloudify.types"
         - "vagrant_host_provisioner"
-<<<<<<< HEAD
-        - "python-webserver-installer.yaml"
-=======
         - "python_webserver_installer.yaml"
->>>>>>> f5c4544b
 
     service_templates:
         simple_web_server:
