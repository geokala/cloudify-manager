/*******************************************************************************
 * Copyright (c) 2013 GigaSpaces Technologies Ltd. All rights reserved
 *
 * Licensed under the Apache License, Version 2.0 (the "License");
 * you may not use this file except in compliance with the License.
 * You may obtain a copy of the License at
 *
 *       http://www.apache.org/licenses/LICENSE-2.0
 *
 * Unless required by applicable law or agreed to in writing, software
 * distributed under the License is distributed on an "AS IS" BASIS,
 * WITHOUT WARRANTIES OR CONDITIONS OF ANY KIND, either express or implied.
 * See the License for the specific language governing permissions and
 * limitations under the License.
 *******************************************************************************/

package org.cloudifysource.cosmo.orchestrator.integration;

import com.google.common.collect.Maps;
import org.cloudifysource.cosmo.cep.Agent;
import org.cloudifysource.cosmo.cep.ResourceMonitorServer;
import org.cloudifysource.cosmo.cep.mock.MockAgent;
import org.cloudifysource.cosmo.cloud.driver.CloudDriver;
import org.cloudifysource.cosmo.cloud.driver.MachineConfiguration;
import org.cloudifysource.cosmo.cloud.driver.MachineDetails;
import org.cloudifysource.cosmo.messaging.broker.MessageBrokerServer;
import org.cloudifysource.cosmo.messaging.consumer.MessageConsumer;
import org.cloudifysource.cosmo.messaging.producer.MessageProducer;
import org.cloudifysource.cosmo.orchestrator.workflow.RuoteRuntime;
import org.cloudifysource.cosmo.orchestrator.workflow.RuoteWorkflow;
import org.cloudifysource.cosmo.resource.CloudResourceProvisioner;
import org.cloudifysource.cosmo.statecache.RealTimeStateCache;
import org.cloudifysource.cosmo.statecache.RealTimeStateCacheConfiguration;
import org.drools.io.Resource;
import org.drools.io.ResourceFactory;
import org.mockito.Mockito;
import org.mockito.invocation.InvocationOnMock;
import org.mockito.stubbing.Answer;
import org.testng.annotations.AfterMethod;
import org.testng.annotations.BeforeMethod;
import org.testng.annotations.Optional;
import org.testng.annotations.Parameters;
import org.testng.annotations.Test;

import java.net.URI;
import java.util.Map;
import java.util.concurrent.ExecutionException;

import static org.mockito.Matchers.any;
import static org.mockito.Mockito.when;

/**
 * Integration test for the following components:
 *  1. Ruote workflow.
 *  2. Real time state cache.
 *  3. Cloud resource provisioner.
 *  4. Drools.
 *
 * @author Idan Moyal
 * @since 0.1
 */
public class StartAndMonitorNodeIT {

    private static final String RULE_FILE = "/org/cloudifysource/cosmo/cep/AgentFailureDetector.drl";

    // message broker that isolates server
    private MessageBrokerServer broker;
    private URI inputUri;
    private RealTimeStateCache cache;
    private RuoteRuntime runtime;
    private CloudResourceProvisioner provisioner;
    private URI resourceProvisionerTopic;
    private URI stateCacheTopic;
    private URI resourceMonitorTopic;
    private URI agentTopic;
    private ResourceMonitorServer resourceMonitor;
    private CloudDriver cloudDriver;
    private MockAgent mockAgent;


    @Test(timeOut = 10000)
    public void testStartAndMonitor() throws ExecutionException, InterruptedException {
        final String resourceId = "node_1";

        // Create radial workflow
        final String flow =
                "define flow\n" +
                        "  resource resource_id: \"$resource_id\", action: \"start_machine\"\n" +
                        "  state resource_id: \"$resource_id\", reachable: \"true\"\n";
        final RuoteWorkflow workflow = RuoteWorkflow.createFromString(flow, runtime);

        // Configure mock cloud driver
<<<<<<< HEAD
=======
        final MockAgent mockAgent = new MockAgent(new MessageConsumer(), new MessageProducer(), agentTopic,
                resourceMonitorTopic);
>>>>>>> b1d4abc4
        when(cloudDriver.startMachine(any(MachineConfiguration.class))).thenAnswer(new Answer() {
            @Override
            public Object answer(InvocationOnMock invocation) throws Throwable {
                final Agent agent = new Agent();
                agent.setAgentId(resourceId);
                resourceMonitor.insertFact(agent);
                mockAgent.start();
                return new MachineDetails(resourceId, "127.0.0.1");
            }
        });

        // Execute workflow
        final Map<String, Object> workitem = Maps.newHashMap();
        workitem.put("resource_id", resourceId);
        workflow.execute(workitem);
        mockAgent.stop();
        mockAgent.validateNoFailures();
    }


    @BeforeMethod
    @Parameters({ "port" })
    public void startServer(@Optional("8080") int port) {
        startMessagingBroker(port);
        inputUri = URI.create("http://localhost:" + port + "/input/");
        resourceProvisionerTopic = inputUri.resolve("resource-manager");
        stateCacheTopic = inputUri.resolve("state-cache");
        resourceMonitorTopic = inputUri.resolve("resource-monitor");
        agentTopic = inputUri.resolve("agent");
        RealTimeStateCacheConfiguration config = new RealTimeStateCacheConfiguration();
        config.setMessageTopic(stateCacheTopic);
        startRealTimeStateCache(config);

        Map<String, Object> runtimeProperties = Maps.newHashMap();
        runtimeProperties.put("state_cache", cache);
        runtimeProperties.put("broker_uri", inputUri);
        runtimeProperties.put("message_producer", new MessageProducer());
        runtime = RuoteRuntime.createRuntime(runtimeProperties);
        startCloudResourceProvisioner();
        startResourceMonitor();
        mockAgent = new MockAgent(agentTopic, resourceMonitorTopic);
    }

    private void startRealTimeStateCache(RealTimeStateCacheConfiguration config) {
        cache = new RealTimeStateCache(config);
        cache.start();
    }

    private void startCloudResourceProvisioner() {
        cloudDriver = Mockito.mock(CloudDriver.class);
        provisioner = new CloudResourceProvisioner(cloudDriver, resourceProvisionerTopic);
        provisioner.start();
    }

    @AfterMethod(alwaysRun = true)
    public void stopServer() {
        mockAgent.stop();
        stopResourceMonitor();
        stopRealTimeStateCache();
        stopCloudResourceProvisioner();
        stopMessageBroker();
    }

    private void stopRealTimeStateCache() {
        if (cache != null) {
            cache.stop();
        }
    }

    private void stopCloudResourceProvisioner() {
        if (provisioner != null) {
            provisioner.stop();
        }
    }

    private void startMessagingBroker(int port) {
        broker = new MessageBrokerServer(port);
        broker.start();
    }

    private void stopMessageBroker() {
        if (broker != null) {
            broker.stop();
        }
    }

    private void startResourceMonitor() {
        final Resource resource = ResourceFactory.newClassPathResource(RULE_FILE, this.getClass());
        boolean pseudoClock = false;
        resourceMonitor = new ResourceMonitorServer(resourceMonitorTopic,
                stateCacheTopic,
                agentTopic,
                pseudoClock,
                resource,
                new MessageProducer(),
                new MessageConsumer());
        resourceMonitor.start();
    }

    private void stopResourceMonitor() {
        if (resourceMonitor != null) {
            resourceMonitor.stop();
        }
    }

}<|MERGE_RESOLUTION|>--- conflicted
+++ resolved
@@ -19,12 +19,12 @@
 import com.google.common.collect.Maps;
 import org.cloudifysource.cosmo.cep.Agent;
 import org.cloudifysource.cosmo.cep.ResourceMonitorServer;
+import org.cloudifysource.cosmo.cep.ResourceMonitorServerConfiguration;
 import org.cloudifysource.cosmo.cep.mock.MockAgent;
 import org.cloudifysource.cosmo.cloud.driver.CloudDriver;
 import org.cloudifysource.cosmo.cloud.driver.MachineConfiguration;
 import org.cloudifysource.cosmo.cloud.driver.MachineDetails;
 import org.cloudifysource.cosmo.messaging.broker.MessageBrokerServer;
-import org.cloudifysource.cosmo.messaging.consumer.MessageConsumer;
 import org.cloudifysource.cosmo.messaging.producer.MessageProducer;
 import org.cloudifysource.cosmo.orchestrator.workflow.RuoteRuntime;
 import org.cloudifysource.cosmo.orchestrator.workflow.RuoteWorkflow;
@@ -75,7 +75,6 @@
     private URI agentTopic;
     private ResourceMonitorServer resourceMonitor;
     private CloudDriver cloudDriver;
-    private MockAgent mockAgent;
 
 
     @Test(timeOut = 10000)
@@ -90,11 +89,8 @@
         final RuoteWorkflow workflow = RuoteWorkflow.createFromString(flow, runtime);
 
         // Configure mock cloud driver
-<<<<<<< HEAD
-=======
         final MockAgent mockAgent = new MockAgent(new MessageConsumer(), new MessageProducer(), agentTopic,
                 resourceMonitorTopic);
->>>>>>> b1d4abc4
         when(cloudDriver.startMachine(any(MachineConfiguration.class))).thenAnswer(new Answer() {
             @Override
             public Object answer(InvocationOnMock invocation) throws Throwable {
@@ -109,8 +105,11 @@
         // Execute workflow
         final Map<String, Object> workitem = Maps.newHashMap();
         workitem.put("resource_id", resourceId);
-        workflow.execute(workitem);
-        mockAgent.stop();
+        try {
+            workflow.execute(workitem);
+        } finally {
+            mockAgent.stop();
+        }
         mockAgent.validateNoFailures();
     }
 
@@ -135,7 +134,6 @@
         runtime = RuoteRuntime.createRuntime(runtimeProperties);
         startCloudResourceProvisioner();
         startResourceMonitor();
-        mockAgent = new MockAgent(agentTopic, resourceMonitorTopic);
     }
 
     private void startRealTimeStateCache(RealTimeStateCacheConfiguration config) {
@@ -151,7 +149,6 @@
 
     @AfterMethod(alwaysRun = true)
     public void stopServer() {
-        mockAgent.stop();
         stopResourceMonitor();
         stopRealTimeStateCache();
         stopCloudResourceProvisioner();
