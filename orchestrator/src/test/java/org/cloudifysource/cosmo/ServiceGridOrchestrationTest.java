--- conflicted
+++ resolved
@@ -179,11 +179,7 @@
      * Tests management state recovery from crash when one of the agents also failed.
      * This test is similar to scaleOut test. Since there is one agent, and the plan is two agents.
      */
-<<<<<<< HEAD
-    @Test()
-=======
     @Test(dependsOnMethods = {"managementRestartTest","agentRestartTest"})
->>>>>>> 45569e9a
     public void managementRestartAndOneAgentRestartTest() {
         installService("tomcat", 2);
         execute();
