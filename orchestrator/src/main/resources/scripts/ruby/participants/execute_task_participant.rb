--- conflicted
+++ resolved
@@ -19,12 +19,7 @@
 
 require 'json'
 require 'securerandom'
-<<<<<<< HEAD
-require 'prepare_operation_participant'
-=======
 require 'set'
-
->>>>>>> 364ee325
 
 class ExecuteTaskParticipant < Ruote::Participant
   include TaskEventListener
@@ -124,19 +119,6 @@
 
   def onTaskEvent(taskId, eventType, jsonEvent)
     begin
-<<<<<<< HEAD
-      event_data = JSON.parse(jsonEvent.to_s)
-      event_data['wfid'] = workitem.wfid
-      $logger.debug('[event][{}][{}] {}', taskId, eventType, JSON.generate(event_data))
-      if eventType == TASK_SUCCEEDED
-        if workitem.params.has_key? RESULT_WORKITEM_FIELD
-          result_field = workitem.params[RESULT_WORKITEM_FIELD]
-          workitem.fields[result_field] = fix_task_result(event_data[EVENT_RESULT]) unless result_field.empty?
-        end
-        reply(workitem)
-      elsif eventType == TASK_FAILED || eventType == TASK_REVOKED
-        flunk(workitem, Exception.new(event_data['exception']))
-=======
 
       enriched_event = JSON.parse(jsonEvent.to_s)
       enriched_event['wfid'] = workitem.wfid
@@ -182,6 +164,10 @@
 
         when 'task-succeeded'
 
+          if workitem.params.has_key? RESULT_WORKITEM_FIELD
+            result_field = workitem.params[RESULT_WORKITEM_FIELD]
+            workitem.fields[result_field] = fix_task_result(event_data[EVENT_RESULT]) unless result_field.empty?
+          end
           unless TASK_TO_FILTER.include? full_task_name
             $user_logger.debug(green(description))
           end
@@ -195,7 +181,6 @@
           flunk(workitem, Exception.new(enriched_event['exception']))
         else
 
->>>>>>> 364ee325
       end
     rescue => e
       backtrace = e.backtrace if e.respond_to?(:backtrace)
@@ -204,7 +189,6 @@
     end
   end
 
-<<<<<<< HEAD
   # temporary workaround to fix literal results of python tasks
   def fix_task_result(raw_result)
     final_result = raw_result
@@ -227,7 +211,8 @@
       end
     end
     merge_into
-=======
+  end
+
   def event_to_s(event)
 
     new_event = {'name' => event['task_name'], 'plugin' => event['plugin'], 'app' => event['app_id'],
@@ -252,7 +237,6 @@
       return full_task_name.split('.tasks.')[1]
     end
     full_task_name
->>>>>>> 364ee325
   end
 
 end