--- conflicted
+++ resolved
@@ -1,18 +1,13 @@
 define install_deployment
 
-<<<<<<< HEAD
     set 'v:plan': '$f:plan'
     plan_helper do: 'modify_and_save_plan'
     unset 'f:plan'
 
+    start_deployment_worker
+
     log message: 'processing nodes: ${v:plan.nodes}'
     concurrent_iterator on: '$v:plan.nodes', to_f: 'node', merge_type: 'ignore'
-=======
-    start_deployment_worker
-
-    log message: 'processing nodes: ${plan.nodes}'
-    concurrent_iterator on: '$plan.nodes', to_f: 'node', merge_type: 'ignore'
->>>>>>> 796453db
         log message: 'processing node: ${f:node}'
         iterator on: '$f:node.relationships', to_v: 'relationship'
             log message: 'waiting for node: ${node.id} relationship: ${v:relationship}'
