definitions:

    ##################################################################################
    # Auto imported:
    ##################################################################################
    imports:
        - 'celery_worker_installer'
        - 'celery_plugin_installer'
        - 'cloudify.policies'

    ##################################################################################
    # Base type definitions
    ##################################################################################
    types:

        # A tier in a topology
        cloudify.tosca.types.tier: { }

        # A host (physical / virtual or LXC) in a topology
        cloudify.tosca.types.host:
            interfaces:
                - "cloudify.tosca.interfaces.host_provisioner"
                - "cloudify.tosca.interfaces.worker_installer"
                - "cloudify.tosca.interfaces.plugin_installer"
            properties:
                install_agent: 'false'

        # A middleware component in a topology
        cloudify.tosca.types.middleware_server:
            interfaces:
                - "cloudify.tosca.interfaces.middleware_component_installer"
                - "cloudify.tosca.interfaces.app_module_installer"

        cloudify.tosca.types.db_server:
            derived_from: "cloudify.tosca.types.middleware_server"

        cloudify.tosca.types.web_server:
            derived_from: "cloudify.tosca.types.middleware_server"

        # An application artifact to deploy
        cloudify.tosca.types.app_module: { }


    ##################################################################################
    # Base relationship definitions
    ##################################################################################
    relationships:

        cloudify.tosca.relationships.depends_on:
            workflow: |
              define relationship_workflow
                log message: 'relationship workflow: node[${node.id}], list[${v:execution_list}]'
                iterator on: '$v:execution_list', to_v: 'executed'
                  log message: 'relationship workflow item: node[${node.id}], item[${v:executed.operation}]'
                  collect_params names: '$node.execution_params_names',
                                 to_f: 'execution_params'
                  execute_operation operation: '${v:executed.operation}',
                                    target_node_id: '${v:target_node_id}',
                                    to_f: '${v:executed.output_field}',
                                    params: '$f:execution_params'

        cloudify.tosca.relationships.connected_to:
            derived_from: "cloudify.tosca.relationships.depends_on"

        cloudify.tosca.relationships.contained_in:
            derived_from: "cloudify.tosca.relationships.depends_on"


    ##################################################################################
    # Base interface definitions
    ##################################################################################
    interfaces:

        # provision and manage host lifecycle
        cloudify.tosca.interfaces.host_provisioner:
            operations:
                - "provision"
                - "terminate"
                - "start"
                - "pause"
                - "restart"

        # installs middleware components
        cloudify.tosca.interfaces.middleware_component_installer:
            operations:
                - "install"
                - "uninstall"
                - "start"
                - "stop"
                - "restart"

        cloudify.tosca.interfaces.app_module_installer:
            operations:
                - "deploy"
                - "undeploy"
                - "stop"
                - "start"

        # start and manage celery worker lifecycle
        cloudify.tosca.interfaces.worker_installer:
            operations:
                - "install"
                - "restart"

        # installs plugins on the agent host
        cloudify.tosca.interfaces.plugin_installer:
            operations:
                - "install"

    ##################################################################################
    # Base plan definitions
    ##################################################################################
    plans:

        cloudify.tosca.types.host:
            init:
                radial: |
                    define host_init
                      execute_operation operation: 'provision'
                      execute_operation operation: 'start'
                      given
                        that '${node.properties.install_agent} == true'
                          state resource_id: '${node.id}', state: { reachable: "true" }
                          log message: 'installing agent on host: ${node.id}'
                          execute_operation operation: 'cloudify.tosca.interfaces.worker_installer.install'
                          event event: { "stage" => "Installing plugins" }
                          log message: 'installing plugins on host: ${node.id} - plugins: ${node.plugins_to_install}'
                          iterator on: '$node.plugins_to_install', to_v: 'plugin'
                            log message: 'installing plugin: ${v:plugin.name} on host: ${node.id}'
                            execute_operation operation: 'cloudify.tosca.interfaces.plugin_installer.install', params: {
                              plugin: {
                                name: '${v:plugin.name}',
                                url: '${v:plugin.url}'
                               }
                            }
                            log message: 'successfully installed plugin: ${v:plugin.name} on host: ${node.id}'
                          log message: 'restarting worker on host: ${node.id}'
                          execute_operation operation: 'cloudify.tosca.interfaces.worker_installer.restart'

        cloudify.tosca.types.middleware_server:
            init:
                radial: |
                    define middleware_server_init
<<<<<<< HEAD
                        event event: { "stage" => "Installing Middleware" }
                        execute_operation operation: 'cloudify.tosca.interfaces.middleware_component_installer.install'
                        event event: { "stage" => "Starting Middleware" }
                        execute_operation operation: 'cloudify.tosca.interfaces.middleware_component_installer.start'
=======
                        execute_operation operation: 'install'
                        execute_operation operation: 'start'
>>>>>>> 085928a8

        cloudify.tosca.types.app_module:
            init:
                radial: |
                    define app_module_init
<<<<<<< HEAD
=======
                        execute_operation operation: 'deploy'
                        execute_operation operation: 'start'
>>>>>>> 085928a8


    ##################################################################################
    # Base artifact definitions
    ##################################################################################
    artifacts:

        # Basic plugin artifact
        cloudify.tosca.artifacts.plugin: { }

        # Remote plugin artifact
        cloudify.tosca.artifacts.remote_plugin:
            derived_from: "cloudify.tosca.artifacts.plugin"

        # Worker plugin artifact - runs on Cloudify agent
        cloudify.tosca.artifacts.agent_plugin:
            derived_from: "cloudify.tosca.artifacts.plugin"


<|MERGE_RESOLUTION|>--- conflicted
+++ resolved
@@ -141,25 +141,13 @@
             init:
                 radial: |
                     define middleware_server_init
-<<<<<<< HEAD
-                        event event: { "stage" => "Installing Middleware" }
-                        execute_operation operation: 'cloudify.tosca.interfaces.middleware_component_installer.install'
-                        event event: { "stage" => "Starting Middleware" }
-                        execute_operation operation: 'cloudify.tosca.interfaces.middleware_component_installer.start'
-=======
                         execute_operation operation: 'install'
                         execute_operation operation: 'start'
->>>>>>> 085928a8
 
         cloudify.tosca.types.app_module:
             init:
                 radial: |
                     define app_module_init
-<<<<<<< HEAD
-=======
-                        execute_operation operation: 'deploy'
-                        execute_operation operation: 'start'
->>>>>>> 085928a8
 
 
     ##################################################################################
