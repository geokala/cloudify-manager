definitions:

    ##################################################################################
    # Auto imported:
    ##################################################################################
    imports:
        - 'celery_worker_installer'
        - 'celery_plugin_installer'
        - 'cloudify.policies'

    ##################################################################################
    # Base type definitions
    ##################################################################################
    types:

        # A tier in a topology
        cloudify.tosca.types.tier: { }

        # A host (physical / virtual or LXC) in a topology
        cloudify.tosca.types.host:
            interfaces:
                - "cloudify.tosca.interfaces.host_provisioner"
                - "cloudify.tosca.interfaces.worker_installer"
                - "cloudify.tosca.interfaces.plugin_installer"
            properties:
                install_agent: 'false'

        # A middleware component in a topology
        cloudify.tosca.types.middleware_server:
            interfaces:
                - "cloudify.tosca.interfaces.middleware_component_installer"

        cloudify.tosca.types.db_server:
            derived_from: "cloudify.tosca.types.middleware_server"

        cloudify.tosca.types.web_server:
            derived_from: "cloudify.tosca.types.middleware_server"

        # An application artifact to deploy
        cloudify.tosca.types.app_module:
            interfaces:
                - "cloudify.tosca.interfaces.app_module_installer"


    ##################################################################################
    # Base relationship definitions
    ##################################################################################
    relationships:

        cloudify.tosca.relationships.depends_on:
            workflow: |
              define relationship_workflow
                log message: 'relationship workflow: node[${node.id}], list[${v:execution_list}]'
                iterator on: '$v:execution_list', to_v: 'executed'
                  log message: 'relationship workflow item: node[${node.id}], item[${v:executed.operation}]'
                  collect_params names: '$node.execution_params_names',
                                 to_f: 'execution_params'
                  execute_operation operation: '${v:executed.operation}',
                                    target_node_id: '${v:target_node_id}',
                                    to_f: '${v:executed.output_field}',
                                    params: '$f:execution_params'

        cloudify.tosca.relationships.connected_to:
            derived_from: "cloudify.tosca.relationships.depends_on"

        cloudify.tosca.relationships.contained_in:
            derived_from: "cloudify.tosca.relationships.depends_on"


    ##################################################################################
    # Base interface definitions
    ##################################################################################
    interfaces:

        # provision and manage host lifecycle
        cloudify.tosca.interfaces.host_provisioner:
            operations:
                - "provision"
                - "terminate"
                - "start"
                - "pause"
                - "restart"

        # installs middleware components
        cloudify.tosca.interfaces.middleware_component_installer:
            operations:
                - "install"
                - "uninstall"
                - "start"
                - "stop"
                - "restart"

        cloudify.tosca.interfaces.app_module_installer:
            operations:
                - "deploy"
                - "undeploy"
                - "stop"
                - "start"

        # start and manage celery worker lifecycle
        cloudify.tosca.interfaces.worker_installer:
            operations:
                - "install"
                - "restart"

        # installs plugins on the agent host
        cloudify.tosca.interfaces.plugin_installer:
            operations:
                - "install"

    ##################################################################################
    # Base plan definitions
    ##################################################################################
    plans:

        cloudify.tosca.types.host:
            init:
                radial: |
                    define host_init
                      execute_operation operation: 'provision'
                      execute_operation operation: 'start'
                      given
                        that '${node.properties.install_agent} == true'
                          event event: { "Stage" => "Installing agent" }
                          state resource_id: '${node.id}', state: { reachable: "true" }
                          log message: 'installing agent on host: ${node.id}'
                          execute_operation operation: 'cloudify.tosca.interfaces.worker_installer.install'
<<<<<<< HEAD
                          event event: { "Stage" => "Installing plugins" }
=======
                          log message: 'installing plugins on host: ${node.id} - plugins: ${node.plugins_to_install}'
>>>>>>> 4ea9b0f3
                          iterator on: '$node.plugins_to_install', to_v: 'plugin'
                            log message: 'installing plugin: ${v:plugin.name} on host: ${node.id}'
                            execute_operation operation: 'cloudify.tosca.interfaces.plugin_installer.install', params: {
                              plugin: {
                                name: '${v:plugin.name}',
                                url: '${v:plugin.url}'
                               }
                            }
                            log message: 'successfully installed plugin: ${v:plugin.name} on host: ${node.id}'
                          log message: 'restarting worker on host: ${node.id}'
                          execute_operation operation: 'cloudify.tosca.interfaces.worker_installer.restart'

        cloudify.tosca.types.middleware_server:
            init:
                radial: |
                    define middleware_server_init
                        event event: { "Stage" => "Installing Middleware" }
                        execute_operation operation: 'install'
                        event event: { "Stage" => "Starting Middleware" }
                        execute_operation operation: 'start'

        cloudify.tosca.types.app_module:
            init:
                radial: |
                    define app_module_init
                        event event: { "Stage" => "Deploying application" }
                        execute_operation operation: 'deploy'
                        event event: { "Stage" => "Starting application" }
                        execute_operation operation: 'start'


    ##################################################################################
    # Base artifact definitions
    ##################################################################################
    artifacts:

        # Basic plugin artifact
        cloudify.tosca.artifacts.plugin: { }

        # Remote plugin artifact
        cloudify.tosca.artifacts.remote_plugin:
            derived_from: "cloudify.tosca.artifacts.plugin"

        # Worker plugin artifact - runs on Cloudify agent
        cloudify.tosca.artifacts.agent_plugin:
            derived_from: "cloudify.tosca.artifacts.plugin"


<|MERGE_RESOLUTION|>--- conflicted
+++ resolved
@@ -125,11 +125,8 @@
                           state resource_id: '${node.id}', state: { reachable: "true" }
                           log message: 'installing agent on host: ${node.id}'
                           execute_operation operation: 'cloudify.tosca.interfaces.worker_installer.install'
-<<<<<<< HEAD
                           event event: { "Stage" => "Installing plugins" }
-=======
                           log message: 'installing plugins on host: ${node.id} - plugins: ${node.plugins_to_install}'
->>>>>>> 4ea9b0f3
                           iterator on: '$node.plugins_to_install', to_v: 'plugin'
                             log message: 'installing plugin: ${v:plugin.name} on host: ${node.id}'
                             execute_operation operation: 'cloudify.tosca.interfaces.plugin_installer.install', params: {
