define execute_operation
    prepare_operation operation: "${v:operation}", target_node_id: "${v:target_node_id}"

<<<<<<< HEAD
    set "v:plugin_verification_task": "cosmo.cloudify.tosca.artifacts.plugin.plugin_installer.installer.tasks.verify_plugin"
    repeat
        log message: 'verifying plugin: ${plugin_name} is installed on target: ${target}'
        execute_task target: '${target}', exec: "${v:plugin_verification_task}", payload: {
            properties: {
                worker_id: "${worker_id}",
                plugin_name: "${plugin_name}"
            }
        }, to_f: 'verified', timeout: '30s', on_timeout: 'redo'
        log message: 'plugin verification result for ${plugin_name} on ${target} is: ${verified}'
        break if: '${verified} == True'
        wait for: '5s'
=======
    set "v:plugin_verification_task": "cosmo.cloudify.tosca.artifacts.plugin.plugin_installer.tasks.verify_plugin"
    execute_task target: '${target}', exec: "${v:plugin_verification_task}", payload: {
        properties: {
            worker_id: "${worker_id}",
            plugin_name: "${plugin_name}"
        }
    }, on_error: "5s: retry"
>>>>>>> 9a84fb64

    execute_task target: '${target}', exec: '${operation}', payload: {
        properties: '$node.properties',
        params: '$v:params',
        relationship_properties: '$relationship_other_node.properties'
    }, to_f: '${v:to_f}'<|MERGE_RESOLUTION|>--- conflicted
+++ resolved
@@ -1,8 +1,7 @@
 define execute_operation
     prepare_operation operation: "${v:operation}", target_node_id: "${v:target_node_id}"
 
-<<<<<<< HEAD
-    set "v:plugin_verification_task": "cosmo.cloudify.tosca.artifacts.plugin.plugin_installer.installer.tasks.verify_plugin"
+    set "v:plugin_verification_task": "cosmo.cloudify.tosca.artifacts.plugin.plugin_installer.tasks.verify_plugin"
     repeat
         log message: 'verifying plugin: ${plugin_name} is installed on target: ${target}'
         execute_task target: '${target}', exec: "${v:plugin_verification_task}", payload: {
@@ -14,15 +13,6 @@
         log message: 'plugin verification result for ${plugin_name} on ${target} is: ${verified}'
         break if: '${verified} == True'
         wait for: '5s'
-=======
-    set "v:plugin_verification_task": "cosmo.cloudify.tosca.artifacts.plugin.plugin_installer.tasks.verify_plugin"
-    execute_task target: '${target}', exec: "${v:plugin_verification_task}", payload: {
-        properties: {
-            worker_id: "${worker_id}",
-            plugin_name: "${plugin_name}"
-        }
-    }, on_error: "5s: retry"
->>>>>>> 9a84fb64
 
     execute_task target: '${target}', exec: '${operation}', payload: {
         properties: '$node.properties',
