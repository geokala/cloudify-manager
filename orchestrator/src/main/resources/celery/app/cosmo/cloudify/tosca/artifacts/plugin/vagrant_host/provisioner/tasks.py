#/*******************************************************************************
# * Copyright (c) 2013 GigaSpaces Technologies Ltd. All rights reserved
# *
# * Licensed under the Apache License, Version 2.0 (the "License");
# * you may not use this file except in compliance with the License.
# * You may obtain a copy of the License at
# *
# *       http://www.apache.org/licenses/LICENSE-2.0
# *
# * Unless required by applicable law or agreed to in writing, software
# * distributed under the License is distributed on an "AS IS" BASIS,
#    * WITHOUT WARRANTIES OR CONDITIONS OF ANY KIND, either express or implied.
#    * See the License for the specific language governing permissions and
#    * limitations under the License.
# *******************************************************************************/

"""
Vagrant provisioner tasks.
"""

import os
import vagrant
import tempfile
import subprocess
import sys
from celery.utils.log import get_task_logger

from cosmo.celery import celery

RUNNING = 'running'
VAGRANT_PATH = os.path.join(tempfile.gettempdir(), "vagrant-vms")

logger = get_task_logger(__name__)


@celery.task
<<<<<<< HEAD
def provision(vagrant_file, ssh_conf, __cloudify_id, **kwargs):
=======
def provision(vagrant_file, __cloudify_id, ssh_conf=None, **kwargs):
>>>>>>> 04480a9f
    logger.info('provisioning vagrant vm [id=%s, vagrant_file=\n%s]', __cloudify_id, vagrant_file)
    v = get_vagrant(__cloudify_id, True)
    with open("{0}/Vagrantfile".format(v.root), 'w') as output_file:
        output_file.write(vagrant_file)
    start_monitor(v, __cloudify_id, ssh_conf)


@celery.task
def start(__cloudify_id, **kwargs):
    logger.info('calling vagrant up [id=%s]', __cloudify_id)
    v = get_vagrant(__cloudify_id)
    if status(v) != RUNNING:
        return v.up()
    logger.info('vagrant vm is already up [id=%s]', __cloudify_id)


@celery.task
def stop(__cloudify_id, **kwargs):
    logger.info('calling vagrant halt [id=%s]', __cloudify_id)
    v = get_vagrant(__cloudify_id)
    if status(v) == RUNNING:
        return v.halt()
    logger.info('vagrant vm is not running [id=%s]', __cloudify_id)


@celery.task
def terminate(__cloudify_id, **kwargs):
    logger.info("calling vagrant destroy [id=%s]", __cloudify_id)
    v = get_vagrant(__cloudify_id)
    return v.destroy()


def get_vagrant(vm_id, create=False):
    vm_path = os.path.join(VAGRANT_PATH, vm_id)
    if not os.path.exists(vm_path):
        if create:
            os.makedirs(vm_path)
        else:
            raise RuntimeError("vagrant vm with id [{0}] does not exist".format(vm_id))
    return vagrant.Vagrant(vm_path)


def status(v):
    return v.status()


<<<<<<< HEAD
def start_monitor(v, host_id, ssh_conf=None):
=======
def start_monitor(v, host_id, ssh_conf):
>>>>>>> 04480a9f
    # ssh_conf = v.conf()

    host_arg = port_arg = nic_arg = ""
    if ssh_conf is not None:  # allow to pass specific host and port (useful for lxc environment)
<<<<<<< HEAD
        host_arg = "--ssh_host={0}".format(ssh_conf['host'])
        port_arg = "--ssh_port={0}".format(ssh_conf['port'])
        nic_arg = "--vagrant_nic={0}".format(ssh_conf['nic'])
=======

        if 'host' in ssh_conf:
            host_arg = "--ssh_host={0}".format(ssh_conf['host'])
        if 'port' in ssh_conf:
            port_arg = "--ssh_port={0}".format(ssh_conf['port'])
        if 'nic' in ssh_conf:
            nic_arg = "--vagrant_nic={0}".format(ssh_conf['nic'])
>>>>>>> 04480a9f

    command = [
        sys.executable,
        os.path.join(os.path.dirname(__file__), "monitor.py"),
        "--tag=name={0}".format(host_id),
        host_arg,
        port_arg,
        nic_arg,
        # "--ssh_user={0}".format(ssh_conf['User']),
        # "--ssh_keyfile={0}".format(ssh_conf['IdentityFile']),
        "--pid_file={0}".format(os.path.join(v.root, "monitor.pid"))
    ]
    command = filter(lambda s: len(s) > 0, command)

    logger.info('starting vagrant monitoring [cmd=%s]', command)
    subprocess.Popen(command)
<|MERGE_RESOLUTION|>--- conflicted
+++ resolved
@@ -34,11 +34,7 @@
 
 
 @celery.task
-<<<<<<< HEAD
-def provision(vagrant_file, ssh_conf, __cloudify_id, **kwargs):
-=======
 def provision(vagrant_file, __cloudify_id, ssh_conf=None, **kwargs):
->>>>>>> 04480a9f
     logger.info('provisioning vagrant vm [id=%s, vagrant_file=\n%s]', __cloudify_id, vagrant_file)
     v = get_vagrant(__cloudify_id, True)
     with open("{0}/Vagrantfile".format(v.root), 'w') as output_file:
@@ -85,20 +81,11 @@
     return v.status()
 
 
-<<<<<<< HEAD
-def start_monitor(v, host_id, ssh_conf=None):
-=======
 def start_monitor(v, host_id, ssh_conf):
->>>>>>> 04480a9f
     # ssh_conf = v.conf()
 
     host_arg = port_arg = nic_arg = ""
     if ssh_conf is not None:  # allow to pass specific host and port (useful for lxc environment)
-<<<<<<< HEAD
-        host_arg = "--ssh_host={0}".format(ssh_conf['host'])
-        port_arg = "--ssh_port={0}".format(ssh_conf['port'])
-        nic_arg = "--vagrant_nic={0}".format(ssh_conf['nic'])
-=======
 
         if 'host' in ssh_conf:
             host_arg = "--ssh_host={0}".format(ssh_conf['host'])
@@ -106,7 +93,6 @@
             port_arg = "--ssh_port={0}".format(ssh_conf['port'])
         if 'nic' in ssh_conf:
             nic_arg = "--vagrant_nic={0}".format(ssh_conf['nic'])
->>>>>>> 04480a9f
 
     command = [
         sys.executable,
