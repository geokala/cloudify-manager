--- conflicted
+++ resolved
@@ -302,17 +302,13 @@
         node.put("operations", operationToPlugin);
     }
 
-<<<<<<< HEAD
     private void setNodeInstances(TypeTemplate typeTemplate, Map<String, Object> node) {
         final Map<String, Object> instances = Maps.newHashMap();
         instances.put("deploy", typeTemplate.getInstances().getDeploy());
         node.put("instances", instances);
     }
 
-    private Map<String, Object> buildPluginDetails(Map<String, Plugin> populatedArtifacts,
-=======
     private Map<String, Object> buildPluginDetails(Map<String, Plugin> populatedPlugins,
->>>>>>> 5b9efb3b
                                                    String pluginImplementation) {
         Map<String, Object> pluginDetails = Maps.newHashMap();
         Plugin plugin = populatedPlugins.get(pluginImplementation);
