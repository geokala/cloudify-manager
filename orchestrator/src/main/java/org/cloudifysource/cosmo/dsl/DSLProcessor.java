--- conflicted
+++ resolved
@@ -170,8 +170,8 @@
             for (RelationshipTemplate relationshipTemplate : template.getRelationships()) {
                 String targetName = String.format("%s.%s", serviceTemplate, relationshipTemplate.getTarget());
                 Preconditions.checkArgument(populatedRelationships.containsKey(relationshipTemplate.getType()),
-                        "No relationship of type [%s] found for node [%s]",
-                        relationshipTemplate.getType(), template.getName());
+                                            "No relationship of type [%s] found for node [%s]",
+                                            relationshipTemplate.getType(), template.getName());
                 Preconditions.checkArgument(nodeTemplates.containsKey(targetName),
                         "No node template [%s] found for relationship [%s] in node [%s]",
                         targetName, relationshipTemplate.getType(), typeTemplateName);
@@ -248,25 +248,20 @@
 
     private static Map<String, Type> buildPopulatedTypesMap(Map<String, Type> types) {
         return buildPopulatedMap(Type.ROOT_NODE_TYPE_NAME,
-                Type.ROOT_NODE_TYPE,
-                types);
+                                 Type.ROOT_NODE_TYPE,
+                                 types);
     }
 
     private static Map<String, Plugin> buildPopulatedPluginsMap(Map<String, Plugin> plugins) {
         return buildPopulatedMap(Plugin.ROOT_PLUGIN_NAME,
-<<<<<<< HEAD
-                Plugin.ROOT_PLUGIN,
-                artifacts);
-=======
                                  Plugin.ROOT_PLUGIN,
                                  plugins);
->>>>>>> 16da0eb7
     }
 
     private static Map<String, Relationship> buildPopulatedRelationshipsMap(Map<String, Relationship> relationships) {
         return buildPopulatedMap(Relationship.ROOT_RELATIONSHIP_NAME,
-                Relationship.ROOT_RELATIONSHIP,
-                relationships);
+                                 Relationship.ROOT_RELATIONSHIP,
+                                 relationships);
     }
 
     private static <T extends InheritedDefinition> Map<String, T> buildPopulatedMap(
@@ -313,26 +308,25 @@
         return tree;
     }
 
-    private static Definitions parseDslAndHandleImports(DSLResource dsl,
-                                                        ImportsContext importContext) {
+    private static Definitions parseDslAndHandleImports(DSLResource dsl, ImportsContext context) {
         final Definitions definitions = parseRawDsl(dsl.getContent());
-        String currentContext = importContext.getContextLocation();
+        String currentContext = context.getContextLocation();
         LOG.debug("Loading imports for dsl: {} [imports={}]", dsl.getLocation(), definitions.getImports());
         for (String definitionImport : definitions.getImports()) {
 
-            DSLResource importedDsl = ResourcesLoader.load(definitionImport, importContext);
+            DSLResource importedDsl = ResourcesLoader.load(definitionImport, context);
 
             LOG.debug("Loaded import: {} [uri={}]", definitionImport, importedDsl.getLocation());
 
-            if (importContext.isImported(importedDsl.getLocation())) {
+            if (context.isImported(importedDsl.getLocation())) {
                 LOG.debug("Filtered import: {} (already imported)", definitionImport);
                 continue;
             }
-            importContext.addImport(importedDsl.getLocation());
-
-            importContext.setContextLocation(ResourceLocationHelper.getParentLocation(importedDsl.getLocation()));
-            Definitions importedDefinitions = parseDslAndHandleImports(importedDsl, importContext);
-            importContext.setContextLocation(currentContext);
+            context.addImport(importedDsl.getLocation());
+
+            context.setContextLocation(ResourceLocationHelper.getParentLocation(importedDsl.getLocation()));
+            Definitions importedDefinitions = parseDslAndHandleImports(importedDsl, context);
+            context.setContextLocation(currentContext);
 
             copyDefinitions(importedDefinitions.getTypes(), definitions.getTypes());
             copyDefinitions(importedDefinitions.getPlugins(), definitions.getPlugins());
@@ -346,12 +340,6 @@
         return definitions;
     }
 
-<<<<<<< HEAD
-    private static void copyWorkflows(Map<String, Workflow> copyFrom, Map<String, Workflow> copyTo) {
-        for (Workflow workflow : copyFrom.values()) {
-            if (!copyTo.containsKey(workflow.getName())) {
-                copyTo.put(workflow.getName(), workflow);
-=======
     private static void extractRelationshipsInterfaces(Definitions definitions) {
         for (Relationship relationship : definitions.getRelationships().values()) {
             if (relationship.getInterface() != null) {
@@ -365,11 +353,10 @@
         }
     }
 
-    private static void copyGlobalPlan(Definitions importedDefinitions, Definitions definitions) {
-        if (!Strings.isNullOrEmpty(importedDefinitions.getGlobalPlan())) {
-            if (!Strings.isNullOrEmpty(definitions.getGlobalPlan())) {
-                throw new IllegalArgumentException("Cannot override definitions of global plan");
->>>>>>> 16da0eb7
+    private static void copyWorkflows(Map<String, Workflow> copyFrom, Map<String, Workflow> copyTo) {
+        for (Workflow workflow : copyFrom.values()) {
+            if (!copyTo.containsKey(workflow.getName())) {
+                copyTo.put(workflow.getName(), workflow);
             }
         }
     }
@@ -428,8 +415,7 @@
     private static Map<String, String> loadAliasMapping() {
         URL mappingResource = Resources.getResource(ALIAS_MAPPING_RESOURCE);
         try {
-            return YAML_OBJECT_MAPPER.readValue(mappingResource, new TypeReference<Map<String, String>>() {
-            });
+            return YAML_OBJECT_MAPPER.readValue(mappingResource, new TypeReference<Map<String, String>>() { });
         } catch (IOException e) {
             throw Throwables.propagate(e);
         }
