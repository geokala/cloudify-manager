/*******************************************************************************
 * Copyright (c) 2013 GigaSpaces Technologies Ltd. All rights reserved
 *
 * Licensed under the Apache License, Version 2.0 (the "License");
 * you may not use this file except in compliance with the License.
 * You may obtain a copy of the License at
 *
 *       http://www.apache.org/licenses/LICENSE-2.0
 *
 * Unless required by applicable law or agreed to in writing, software
 * distributed under the License is distributed on an "AS IS" BASIS,
 * WITHOUT WARRANTIES OR CONDITIONS OF ANY KIND, either express or implied.
 * See the License for the specific language governing permissions and
 * limitations under the License.
 *******************************************************************************/

package org.cloudifysource.cosmo.manager;

import org.cloudifysource.cosmo.logging.LogDescription;

/**
 * {@link Manager} Log description.
 *
 * @author Dan Kilman
 * @since 0.1
 */
public enum ManagerLogDescription implements LogDescription {
<<<<<<< HEAD
    MANAGER_STARTED, BOOTING_MANAGER, FAILED_SHUTTING_DOWN_MANAGER, DEPLOYING_DSL, APPLICATION_DEPLOYED
=======
    MANAGER_STARTED, BOOTING_MANAGER, FAILED_SHUTTING_DOWN_MANAGER, VALIDATING_DSL, DSL_VALIDATED, DEPLOYING_DSL
>>>>>>> 3195cd51
}<|MERGE_RESOLUTION|>--- conflicted
+++ resolved
@@ -25,9 +25,5 @@
  * @since 0.1
  */
 public enum ManagerLogDescription implements LogDescription {
-<<<<<<< HEAD
-    MANAGER_STARTED, BOOTING_MANAGER, FAILED_SHUTTING_DOWN_MANAGER, DEPLOYING_DSL, APPLICATION_DEPLOYED
-=======
-    MANAGER_STARTED, BOOTING_MANAGER, FAILED_SHUTTING_DOWN_MANAGER, VALIDATING_DSL, DSL_VALIDATED, DEPLOYING_DSL
->>>>>>> 3195cd51
+    MANAGER_STARTED, BOOTING_MANAGER, FAILED_SHUTTING_DOWN_MANAGER, DEPLOYING_DSL, VALIDATING_DSL
 }