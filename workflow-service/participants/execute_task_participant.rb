--- conflicted
+++ resolved
@@ -90,7 +90,6 @@
       @task_id = SecureRandom.uuid
       payload = to_map(workitem.params[PAYLOAD])
       argument_names = workitem.params[ARGUMENT_NAMES]
-      task_id = SecureRandom.uuid
 
       log_task(:debug,
                "Received task execution request [target=#{@target}, name=#{@full_task_name}, payload=#{payload}, argument_names=#{argument_names}]", {
@@ -98,25 +97,8 @@
               :argument_names => argument_names
           })
 
-<<<<<<< HEAD
-      final_properties = Hash.new
-
-      if workitem.fields.has_key?(RUOTE_RELATIONSHIP_NODE_ID) && @full_task_name != VERIFY_PLUGIN_TASK_NAME && @full_task_name != GET_ARGUMENTS_TASK_NAME
-        relationship_node_id = workitem.fields[RUOTE_RELATIONSHIP_NODE_ID]
-        source_properties = payload[PROPERTIES] || Hash.new
-        target_properties = payload[RELATIONSHIP_PROPERTIES] || Hash.new
-        source_node_id = workitem.fields[NODE]['id']
-        target_node_id = workitem.fields[RELATIONSHIP_NODE]['id']
-        run_node_id = relationship_node_id == source_node_id ? target_node_id : source_node_id
-        safe_merge!(final_properties, {SOURCE_NODE_ID => source_node_id,
-                                       TARGET_NODE_ID => target_node_id,
-                                       SOURCE_NODE_PROPERTIES => source_properties,
-                                       TARGET_NODE_PROPERTIES => target_properties,
-                                       RUN_NODE_ID => run_node_id})
-=======
       if workitem.fields.has_key?(RUOTE_RELATIONSHIP_NODE_ID) && exec != VERIFY_PLUGIN_TASK_NAME && exec != GET_ARGUMENTS_TASK_NAME
         final_properties = Hash.new
->>>>>>> 82595ada
       else
         final_properties = payload[PROPERTIES] || Hash.new
         final_properties[NODE_ID] = workitem.fields[NODE]['id'] if workitem.fields.has_key? NODE
@@ -148,7 +130,6 @@
     end
   end
 
-<<<<<<< HEAD
   def send_task_event(event_type, message=nil)
     event(event_type, {
       :workitem => workitem,
@@ -173,7 +154,6 @@
     })
   end
 
-=======
   def add_cloudify_context_to_properties(props, payload, task_id, task_name, task_target)
     context = Hash.new
     context['__cloudify_context'] = '0.3'
@@ -239,7 +219,6 @@
   end
 
 
->>>>>>> 82595ada
   def populate_event_content(event, task_id, log_debug)
     sub_workflow_name = workitem.sub_wf_name
     workflow_name = workitem.wf_name
