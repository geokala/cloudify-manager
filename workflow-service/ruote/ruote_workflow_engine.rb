--- conflicted
+++ resolved
@@ -85,6 +85,7 @@
     begin
       @mutex.lock
       verify_workflow_exists(wfid)
+
       return @states[wfid]
     ensure
       @mutex.unlock
@@ -125,7 +126,7 @@
       end
       return
 
-    # Handle parent workflows (only parent as wfid on context)
+      # Handle parent workflows (only parent as wfid on context)
     elsif context.has_key?('wfid')
       workitem = Ruote::Workitem.new(context['workitem'] || {})
       workflow_id = workitem.fields['workflow_id'] || nil
@@ -134,7 +135,6 @@
 
       if action == 'launch'
         send_event(:workflow_started, "Starting '#{workflow_id}' workflow execution", workitem)
-<<<<<<< HEAD
         new_state = :launched
       elsif action == 'terminated'
         wf_state = get_workflow_state(workitem.wfid)
@@ -154,23 +154,6 @@
         log_workflow_state(wf_state)
       end
 
-=======
-      when 'terminated'
-        new_state = :terminated
-        send_event(:workflow_succeeded, "'#{workflow_id}' workflow execution succeeded", workitem)
-        clear_plan_if_exists(workitem)
-      when 'error_intercepted'
-        new_state = :failed
-        error = context['error']
-        send_event(:workflow_failed, "'#{workflow_id}' workflow execution failed: #{error}", workitem, error)
-        clear_plan_if_exists(workitem)
-      else
-        # ignore..
-    end
-    unless new_state.nil?
-      wf_state = update_workflow_state(context['wfid'], new_state, nil, error)
-      log_workflow_state(wf_state)
->>>>>>> 533edb88
     end
   end
 
@@ -229,7 +212,7 @@
       wf_state.state = state
       if state.eql?(:launched)
         wf_state.launched = DateTime.now
-      elsif state.eql?(:failed) and not error.nil?
+      elsif state.eql?(:failed)
         wf_state.error = error
       end
       wf_state
