########
# Copyright (c) 2013 GigaSpaces Technologies Ltd. All rights reserved
#
# Licensed under the Apache License, Version 2.0 (the "License");
# you may not use this file except in compliance with the License.
# You may obtain a copy of the License at
#
#        http://www.apache.org/licenses/LICENSE-2.0
#
# Unless required by applicable law or agreed to in writing, software
# distributed under the License is distributed on an "AS IS" BASIS,
#    * WITHOUT WARRANTIES OR CONDITIONS OF ANY KIND, either express or implied.
#    * See the License for the specific language governing permissions and
#    * limitations under the License.

__author__ = 'dank'

from testenv import TestCase
from testenv import get_resource as resource
from testenv import deploy_application as deploy


class TestRelationships(TestCase):

    def test_pre_source_started_location_source(self):
        dsl_path = resource(
            "dsl/relationship-interface-pre-source-location-source.yaml")
        deploy(dsl_path)
        self.verify_assertions(hook='pre-init',
                               runs_on_source=True)

    def test_post_source_started_location_target(self):
        dsl_path = resource(
            "dsl/relationship-interface-post-source-location-target.yaml")
        deploy(dsl_path)
        self.verify_assertions(hook='post-init',
                               runs_on_source=False)

    def verify_assertions(self, hook, runs_on_source):

        if runs_on_source:
            node_id_id_prefix = 'mock_node_that_connects_to_host'
            related_id_prefix = 'host'
        else:
            node_id_id_prefix = 'host'
            related_id_prefix = 'mock_node_that_connects_to_host'

        from plugins.cloudmock.tasks import get_machines
        result = self.send_task(get_machines)
        machines = result.get(timeout=10)
        self.assertEquals(1, len(machines))

        from plugins.connection_configurer_mock.tasks import get_state \
            as config_get_state
        result = self.send_task(config_get_state)

        state = result.get(timeout=10)[0]

        node_id = state['id']
        related_id = state['related_id']

        self.assertTrue(node_id.startswith(node_id_id_prefix))
        self.assertTrue(related_id.startswith(related_id_prefix))

        from testenv import is_node_started
        self.assertTrue(is_node_started(related_id))

        if runs_on_source:
            self.assertEquals('source_property_value',
                              state['properties']['source_property_key'])
            self.assertEquals(
                'target_property_value',
                state['related_properties']['target_property_key'])
            self.assertEquals(
                'source_runtime_property_value',
                state['runtime_properties']['source_runtime_property_key']
            )
            self.assertEquals(
                'target_runtime_property_value',
                state['related_runtime_properties']
                     ['target_runtime_property_key']
            )
        else:
            self.assertEquals('source_property_value',
                              state['related_properties']
                              ['source_property_key'])
            self.assertEquals(
                'target_property_value',
                state['properties']['target_property_key'])
            self.assertEquals(
                'source_runtime_property_value',
                state['related_runtime_properties']
                     ['source_runtime_property_key']
            )
            self.assertEquals(
                'target_runtime_property_value',
                state['runtime_properties']
                     ['target_runtime_property_key']
            )

        if hook == 'pre-init':
            self.assertTrue(node_id not in
                            state['capabilities'])
        elif hook == 'post-init':
<<<<<<< HEAD
            self.assertTrue(is_node_reachable(node_id))
=======
            self.assertTrue(is_node_started(node_id))
        elif hook == 'after-touch-before-reachable-init':
            self.assertTrue(node_id not in
                            state['capabilities'])
>>>>>>> 40018e2f
        else:
            self.fail('unhandled state')

        connector_timestamp = state['time']

        from plugins.testmockoperations.tasks import get_state \
            as testmock_get_state
        from plugins.testmockoperations.tasks import get_touched_time \
            as testmock_get_touch_time
        state = self.send_task(testmock_get_state).get(timeout=10)[0]
        touched_timestamp = self.send_task(testmock_get_touch_time)\
            .get(timeout=10)

        reachable_timestamp = state['time']
        if hook == 'pre-init':
            self.assertLess(touched_timestamp, connector_timestamp)
            self.assertGreater(reachable_timestamp, connector_timestamp)
        elif hook == 'post-init':
            self.assertLess(reachable_timestamp, connector_timestamp)
        else:
            self.fail('unhandled state')<|MERGE_RESOLUTION|>--- conflicted
+++ resolved
@@ -102,14 +102,7 @@
             self.assertTrue(node_id not in
                             state['capabilities'])
         elif hook == 'post-init':
-<<<<<<< HEAD
-            self.assertTrue(is_node_reachable(node_id))
-=======
             self.assertTrue(is_node_started(node_id))
-        elif hook == 'after-touch-before-reachable-init':
-            self.assertTrue(node_id not in
-                            state['capabilities'])
->>>>>>> 40018e2f
         else:
             self.fail('unhandled state')
 
