imports:
    - cloudify.types
    - testmockoperations.yaml
    - mock_workflows.yaml
    - policies/threshold.yaml
    - triggers/execute_workflow.yaml

node_templates:
    node:
        type: cloudify.types.base
        interfaces:
            test:
                - op1: testmockoperations.testmockoperations.tasks.mock_operation_from_custom_workflow

groups:
    threshold_group:
        members: [node]
        policies:
            threshold_policy:
                type: threshold
                properties:
                    metric: TODO
                    threshold: 60
                triggers:
                    threshold_exceeded_workflow:
                        type: execute_workflow
                        parameters:
                            workflow: threshold_exceeded
                            allow_custom_parameters: true
                            workflow_parameters:
                                key: node_id
                                value: { get_property: [SELF, node_id] }
                                custom_key: metric
                                custom_value: { get_property: [SELF, metric] }

workflows:
<<<<<<< HEAD
    threshold_exceeded: mock_workflows.mock_workflows.workflows.test_policies_1
=======
    threshold_exceeded:
        mapping: mock_workflows.workflows.test_policies_1
        parameters:
            key:
                description: a key to write
            value:
                description: a value to write
>>>>>>> 4903b494
<|MERGE_RESOLUTION|>--- conflicted
+++ resolved
@@ -33,15 +33,10 @@
                                 custom_key: metric
                                 custom_value: { get_property: [SELF, metric] }
 
-workflows:
-<<<<<<< HEAD
-    threshold_exceeded: mock_workflows.mock_workflows.workflows.test_policies_1
-=======
     threshold_exceeded:
-        mapping: mock_workflows.workflows.test_policies_1
+        mapping: mock_workflows.mock_workflows.workflows.test_policies_1
         parameters:
             key:
                 description: a key to write
             value:
-                description: a value to write
->>>>>>> 4903b494
+                description: a value to write