########
# Copyright (c) 2014 GigaSpaces Technologies Ltd. All rights reserved
#
# Licensed under the Apache License, Version 2.0 (the "License");
# you may not use this file except in compliance with the License.
# You may obtain a copy of the License at
#
#        http://www.apache.org/licenses/LICENSE-2.0
#
# Unless required by applicable law or agreed to in writing, software
# distributed under the License is distributed on an "AS IS" BASIS,
#    * WITHOUT WARRANTIES OR CONDITIONS OF ANY KIND, either express or implied.
#    * See the License for the specific language governing permissions and
#    * limitations under the License.


from testenv import TestCase
from testenv import utils
from testenv.utils import get_resource as resource
from testenv.utils import deploy_application as deploy
from testenv.utils import undeploy_application as undeploy
from riemann_controller.config_constants import Constants

import time


NUM_OF_INITIAL_WORKFLOWS = 2


class PoliciesTestsBase(TestCase):
    def launch_deployment(self, yaml_file, expectedNumOfNodeInstances=1):
        deployment, _ = deploy(resource(yaml_file))
        self.deployment = deployment
        self.node_instances = self.client.node_instances.list(deployment.id)
        self.assertEqual(expectedNumOfNodeInstances, len(self.node_instances))
        self.wait_for_executions(NUM_OF_INITIAL_WORKFLOWS)

    def getNodeInstanceByName(self, name):
        for nodeInstance in self.node_instances:
            if nodeInstance.node_id == name:
                return nodeInstance

    def wait_for_executions(self, expected_count):
        def assertion():
            executions = self.client.executions.list(
                deployment_id=self.deployment.id)
            self.assertEqual(expected_count, len(executions))
        self.do_assertions(assertion)

    def wait_for_invocations(self, deployment_id, expected_count):
        def assertion():
            _invocations = self.get_plugin_data(
                plugin_name='testmockoperations',
                deployment_id=deployment_id
            )['mock_operation_invocation']
            self.assertEqual(expected_count, len(_invocations))
        self.do_assertions(assertion)
        invocations = self.get_plugin_data(
            plugin_name='testmockoperations',
            deployment_id=deployment_id
        )['mock_operation_invocation']
        return invocations

    def publish(self, metric, ttl=60, node_name='node', service='service'):
        self.publish_riemann_event(
            self.deployment.id,
            node_name=node_name,
            node_id=self.getNodeInstanceByName(node_name).id,
            metric=metric,
            service=service,
            ttl=ttl
        )


class TestPolicies(PoliciesTestsBase):

    def test_policies_flow(self):
        self.launch_deployment('dsl/with_policies1.yaml')

        metric_value = 123

        self.publish(metric=metric_value)

        self.wait_for_executions(NUM_OF_INITIAL_WORKFLOWS + 1)
        invocations = self.wait_for_invocations(self.deployment.id, 2)
        self.assertEqual(
            self.getNodeInstanceByName('node').id,
            invocations[0]['node_id']
        )
        self.assertEqual(123, invocations[1]['metric'])

    def test_policies_flow_with_diamond(self):
        try:
            self.launch_deployment('dsl/with_policies_and_diamond.yaml')
            expected_metric_value = 42
            self.wait_for_executions(NUM_OF_INITIAL_WORKFLOWS + 1)
            invocations = self.wait_for_invocations(self.deployment.id, 1)
            self.assertEqual(expected_metric_value, invocations[0]['metric'])
        finally:
            try:
                if self.deployment:
                    undeploy(self.deployment.id)
            except BaseException as e:
                if e.message:
                    self.logger.warning(e.message)

    def test_threshold_policy(self):
        self.launch_deployment('dsl/with_policies2.yaml')

        class Tester(object):

            def __init__(self, test_case, threshold, current_executions,
                         current_invocations):
                self.test_case = test_case
                self.current_invocations = current_invocations
                self.current_executions = current_executions
                self.threshold = threshold

            def publish_above_threshold(self, deployment_id, do_assert):
                self.test_case.logger.info('Publish above threshold')
                self.test_case.publish(self.threshold + 1)
                if do_assert:
                    self.inc()
                    self.assertion(deployment_id, upper=True)

            def publish_below_threshold(self, deployment_id, do_assert):
                self.test_case.logger.info('Publish below threshold')
                self.test_case.publish(self.threshold - 1)
                if do_assert:
                    self.inc()
                    self.assertion(deployment_id, upper=False)

            def inc(self):
                self.current_executions += 1
                self.current_invocations += 1

            def assertion(self, deployment_id, upper):
                self.test_case.logger.info('waiting for {} executions'
                                           .format(self.current_executions))
                self.test_case.wait_for_executions(self.current_executions)
                self.test_case.logger.info('waiting for {} invocations'
                                           .format(self.current_invocations))
                invocations = self.test_case.wait_for_invocations(
                    deployment_id,
                    self.current_invocations)
                if upper:
                    key = 'upper'
                    value = self.threshold + 1
                else:
                    key = 'lower'
                    value = self.threshold - 1
                self.test_case.assertEqual(invocations[-1][key], value,
                                           'key: {}, expected: {}'
                                           .format(key, value))

        tester = Tester(test_case=self,
                        threshold=100,
                        current_executions=2,
                        current_invocations=0)

        for _ in range(2):
            tester.publish_above_threshold(self.deployment.id, do_assert=True)
            tester.publish_above_threshold(self.deployment.id, do_assert=False)
            tester.publish_below_threshold(self.deployment.id, do_assert=True)
            tester.publish_below_threshold(self.deployment.id, do_assert=False)


<<<<<<< HEAD
    def wait_for_invocations(self, deployment_id, expected_count):
        def assertion():
            _invocations = self.get_plugin_data(
                plugin_name='testmockoperations',
                deployment_id=deployment_id
            )['mock_operation_invocation']
            self.assertEqual(expected_count, len(_invocations))
        utils.do_retries(assertion)
        invocations = self.get_plugin_data(
            plugin_name='testmockoperations',
            deployment_id=deployment_id
        )['mock_operation_invocation']
        return invocations
=======
class TestAutohealPolicies(PoliciesTestsBase):
    HEART_BEAT_METRIC = 'heart-beat'
    EVENTS_TTL = 3  # in seconds
    # in seconds, a kind of time buffer for messages to get delivered for sure
    OPERATIONAL_TIME_BUFFER = 1
    SIMPLE_AUTOHEAL_POLICY_YAML = 'dsl/simple_auto_heal_policy.yaml'
>>>>>>> fe2f6a38

    def test_autoheal_policy_triggering(self):
        self.launch_deployment(self.SIMPLE_AUTOHEAL_POLICY_YAML)
        self._publish_heart_beat_event()
        self.wait_for_executions(NUM_OF_INITIAL_WORKFLOWS)
        self._wait_for_event_expiration()
        self.wait_for_executions(NUM_OF_INITIAL_WORKFLOWS + 1)

        invocation = self.wait_for_invocations(self.deployment.id, 1)[0]

        self.assertEqual('heart-beat-failure', invocation['diagnose'])
        self.assertEqual(
            self.getNodeInstanceByName('node').id,
            invocation['failing_node']
        )

    def test_autoheal_policy_triggering_for_two_nodes(self):
        self.launch_deployment('dsl/simple_auto_heal_policy_two_nodes.yaml', 2)

        self._publish_heart_beat_event(
            'node_about_to_fail',
            'service_on_failing_node'
        )
        for _ in range(5):
            time.sleep(self.EVENTS_TTL - self.OPERATIONAL_TIME_BUFFER)
            self._publish_heart_beat_event('ok_node')

        self.wait_for_executions(NUM_OF_INITIAL_WORKFLOWS + 1)
        invocation = self.wait_for_invocations(self.deployment.id, 1)[0]

        self.assertEqual('heart-beat-failure', invocation['diagnose'])
        self.assertEqual(
            self.getNodeInstanceByName('node_about_to_fail').id,
            invocation['failing_node']
        )

    def test_autoheal_policy_nested_nodes(self):

        # create, configure, start
        NUM_OF_INITIAL_LIFECYCLE_OP = 3
        # also stop and delete
        NUM_OF_LIFECYCLE_OP = 5
        # preconfigure, postconfigure, establish
        NUM_OF_INITIAL_RELATIONSHIP_OP = 3
        # also unlink
        NUM_OF_RELATIONSHIP_OP = 4
        # only unlink and establish
        NUM_OF_RESTART_RELATIONSHIP_OP = 2

        NODES_WITH_LIFECYCLE_OP = 3
        NODES_WITH_RELATIONSHIP_OP = 3
        NODES_FROM_FAILING_SUBGRAPH_WITH_RELATIONSHIP_OP = 2
        # For every node with relationship there are two lifecycles
        # one for target and one for source
        NUM_OF_RELATIONSHIP_LIFECYCLES = 2 * NODES_WITH_LIFECYCLE_OP
        NUM_OF_RELATIONSHIP_LIFECYCLES_IN_FAILING_SUBGRAPH = (
            2 *
            NODES_FROM_FAILING_SUBGRAPH_WITH_RELATIONSHIP_OP
        )

        DB_HOST = 'db_host'
        DB = 'db'
        DB_STATISTICS = 'db_statistics'
        WEBSERVER = 'webserver'

        self.launch_deployment('dsl/auto_heal_nested_nodes.yaml', 5)
        self._publish_heart_beat_event(DB)
        self._wait_for_event_expiration()
        self.wait_for_executions(NUM_OF_INITIAL_WORKFLOWS + 1)

        invocations = self.wait_for_invocations(
            self.deployment.id,
            (
                NODES_WITH_LIFECYCLE_OP * NUM_OF_INITIAL_LIFECYCLE_OP +
                NODES_WITH_RELATIONSHIP_OP * NUM_OF_LIFECYCLE_OP +
                NUM_OF_RELATIONSHIP_LIFECYCLES *
                NUM_OF_INITIAL_RELATIONSHIP_OP +
                NUM_OF_RELATIONSHIP_LIFECYCLES_IN_FAILING_SUBGRAPH *
                NUM_OF_RELATIONSHIP_OP +
                2 * NUM_OF_RESTART_RELATIONSHIP_OP
            )
        )

        # unlink operation is executed before the source is deleted
        self.assertLess(
            self._get_operation_num(DB_STATISTICS, 'unlink', invocations)[0],
            self._get_operation_num(DB_STATISTICS, 'delete', invocations)[0]
        )
        self.assertLess(
            self._get_operation_num(WEBSERVER, 'unlink', invocations)[0],
            self._get_operation_num(DB_STATISTICS, 'delete', invocations)[0]
        )

        # DB and DB_STATISTICS is contained in DB_HOST
        # so they have to be deleted before
        self.assertLess(
            self._get_operation_num(DB, 'delete', invocations)[0],
            self._get_operation_num(DB_HOST, 'delete', invocations)[0]
        )
        self.assertLess(
            self._get_operation_num(DB_STATISTICS, 'delete', invocations)[0],
            self._get_operation_num(DB_HOST, 'delete', invocations)[0]
        )

        # DB has two unlinks - one for db_host and one from webserver
        # Webserver unlinks from db after it is stopped
        self.assertLess(
            self._get_operation_num(DB, 'unlink', invocations)[0],
            self._get_operation_num(DB, 'delete', invocations)[0]
        )
        self.assertLess(
            self._get_operation_num(DB, 'unlink', invocations)[1],
            self._get_operation_num(DB, 'delete', invocations)[0]
        )
        self.assertLess(
            self._get_operation_num(WEBSERVER, 'unlink', invocations)[0],
            self._get_operation_num(DB, 'delete', invocations)[0]
        )

        # DB_HOST has to be started before the nodes that are contained
        # in it are created
        self.assertLess(
            self._get_operation_num(DB_HOST, 'start', invocations)[1],
            self._get_operation_num(DB, 'create', invocations)[1]
        )
        self.assertLess(
            self._get_operation_num(DB_HOST, 'start', invocations)[1],
            self._get_operation_num(DB_STATISTICS, 'create', invocations)[1]
        )

        # configure operation is between preconfigure and postconfigure
        self.assertLess(
            self._get_operation_num(DB, 'preconfigure', invocations)[2],
            self._get_operation_num(DB, 'configure', invocations)[1]
        )
        self.assertLess(
            self._get_operation_num(DB, 'configure', invocations)[1],
            self._get_operation_num(DB, 'postconfigure', invocations)[2]
        )

        # preconfigure operations of both the source (DB_STATISTICS) and
        # the target (WEBSERVER) are executed before the configure
        # operation of the host
        self.assertLess(
            self._get_operation_num(
                DB_STATISTICS,
                'preconfigure',
                invocations
            )[1],
            self._get_operation_num(DB_STATISTICS, 'configure', invocations)[1]
        )
        self.assertLess(
            self._get_operation_num(WEBSERVER, 'preconfigure', invocations)[2],
            self._get_operation_num(DB_STATISTICS, 'configure', invocations)[1]
        )
        # It is the same for configure and postconfigure
        self.assertLess(
            self._get_operation_num(
                DB_STATISTICS,
                'configure',
                invocations
            )[1],
            self._get_operation_num(
                DB_STATISTICS,
                'postconfigure',
                invocations
            )[1]
        )
        self.assertLess(
            self._get_operation_num(
                DB_STATISTICS,
                'configure',
                invocations
            )[1],
            self._get_operation_num(
                WEBSERVER,
                'postconfigure',
                invocations
            )[2]
        )

        self.assertLess(
            self._get_operation_num(DB, 'start', invocations)[1],
            self._get_operation_num(DB, 'establish', invocations)[2]
        )

        # Establishing relationship is after start of the source
        self.assertLess(
            self._get_operation_num(DB_STATISTICS, 'start', invocations)[1],
            self._get_operation_num(
                DB_STATISTICS,
                'establish',
                invocations
            )[1]
        )
        self.assertLess(
            self._get_operation_num(DB_STATISTICS, 'start', invocations)[1],
            self._get_operation_num(WEBSERVER, 'establish', invocations)[3]
        )

    def test_autoheal_policy_doesnt_get_triggered_unnecessarily(self):
        self.launch_deployment(self.SIMPLE_AUTOHEAL_POLICY_YAML)

        for _ in range(5):
            self._publish_heart_beat_event()
            time.sleep(self.EVENTS_TTL - self.OPERATIONAL_TIME_BUFFER)

        self.wait_for_executions(NUM_OF_INITIAL_WORKFLOWS)

    def test_autoheal_policy_grandchild(self):
        WEBSERVER = 'webserver'
        WEBSERVER_CONSOLE = 'webserver_console'

        # create, configure, start
        NUM_OF_INITIAL_LIFECYCLE_OP = 3
        # also stop and delete
        NUM_OF_LIFECYCLE_OP = 5
        # preconfigure, postconfigure, establish
        NUM_OF_INITIAL_RELATIONSHIP_OP = 3
        # also unlink
        NUM_OF_RELATIONSHIP_OP = 4

        NUM_OF_NODES_WITH_OP = 2

        self.launch_deployment('dsl/auto_heal_grandchild.yaml', 3)
        self._publish_heart_beat_event(WEBSERVER)
        self._wait_for_event_expiration()
        self.wait_for_executions(NUM_OF_INITIAL_WORKFLOWS + 1)

        invocations = self.wait_for_invocations(
            self.deployment.id,
            (
                NUM_OF_NODES_WITH_OP * NUM_OF_INITIAL_LIFECYCLE_OP +
                NUM_OF_NODES_WITH_OP * NUM_OF_INITIAL_RELATIONSHIP_OP +
                NUM_OF_NODES_WITH_OP * NUM_OF_LIFECYCLE_OP +
                NUM_OF_NODES_WITH_OP * NUM_OF_RELATIONSHIP_OP
            )
        )

        # WEBSERVER_CONSOLE is installed_on WEBSERVER
        # so WEBSERVER needs to start before WEBSERVER_CONSOLE before and
        # after failure
        self.assertLess(
            self._get_operation_num(WEBSERVER, 'start', invocations)[0],
            self._get_operation_num(
                WEBSERVER_CONSOLE,
                'start',
                invocations
            )[0]
        )
        self.assertLess(
            self._get_operation_num(WEBSERVER, 'start', invocations)[1],
            self._get_operation_num(
                WEBSERVER_CONSOLE,
                'start',
                invocations
            )[1]
        )

        # WEBSERVER can't be stopped before WEBSERVER_CONSOLE is deleted
        self.assertLess(
            self._get_operation_num(
                WEBSERVER_CONSOLE,
                'delete',
                invocations
            )[0],
            self._get_operation_num(WEBSERVER, 'stop', invocations)[0]
        )

        # preconfigure and postconfigure are executed around configure of the
        # source node in relationship (WEBSERVER_CONSOLE)
        self.assertLess(
            self._get_operation_num(
                WEBSERVER,
                'preconfigure',
                invocations
            )[0],
            self._get_operation_num(
                WEBSERVER_CONSOLE,
                'configure',
                invocations
            )[0]
        )
        self.assertLess(
            self._get_operation_num(
                WEBSERVER_CONSOLE,
                'preconfigure',
                invocations
            )[0],
            self._get_operation_num(
                WEBSERVER_CONSOLE,
                'configure',
                invocations
            )[0]
        )
        self.assertLess(
            self._get_operation_num(
                WEBSERVER,
                'preconfigure',
                invocations
            )[1],
            self._get_operation_num(
                WEBSERVER_CONSOLE,
                'configure',
                invocations
            )[1]
        )
        self.assertLess(
            self._get_operation_num(
                WEBSERVER_CONSOLE,
                'preconfigure',
                invocations
            )[1],
            self._get_operation_num(
                WEBSERVER_CONSOLE,
                'configure',
                invocations
            )[1]
        )
        self.assertLess(
            self._get_operation_num(
                WEBSERVER_CONSOLE,
                'configure',
                invocations
            )[0],
            self._get_operation_num(
                WEBSERVER,
                'postconfigure',
                invocations
            )[0]
        )
        self.assertLess(
            self._get_operation_num(
                WEBSERVER_CONSOLE,
                'configure',
                invocations
            )[0],
            self._get_operation_num(
                WEBSERVER_CONSOLE,
                'postconfigure',
                invocations
            )[0]
        )
        self.assertLess(
            self._get_operation_num(
                WEBSERVER_CONSOLE,
                'configure',
                invocations
            )[1],
            self._get_operation_num(
                WEBSERVER,
                'postconfigure',
                invocations
            )[1]
        )
        self.assertLess(
            self._get_operation_num(
                WEBSERVER_CONSOLE,
                'configure',
                invocations
            )[1],
            self._get_operation_num(
                WEBSERVER_CONSOLE,
                'postconfigure',
                invocations
            )[1]
        )

        # After failure and restart of both nodes
        # the connection must be established
        self.assertLess(
            self._get_operation_num(
                WEBSERVER_CONSOLE,
                'start',
                invocations
            )[1],
            self._get_operation_num(
                WEBSERVER_CONSOLE,
                'establish',
                invocations
            )[1]
        )
        self.assertLess(
            self._get_operation_num(
                WEBSERVER_CONSOLE,
                'start',
                invocations
            )[1],
            self._get_operation_num(WEBSERVER, 'establish', invocations)[1]
        )

    def test_autoheal_workflow(self):
        self.launch_deployment('dsl/customized_auto_heal_policy.yaml')
        self._publish_event_and_wait_for_its_expiration()
        self.wait_for_executions(NUM_OF_INITIAL_WORKFLOWS + 1)

        # One start invocation occurs during the test env deployment creation
        invocations = self.wait_for_invocations(self.deployment.id, 3)
        invocation_stop = invocations[1]
        invocation_start = invocations[2]

        self.assertEqual('start', invocation_start['operation'])
        self.assertEqual('stop', invocation_stop['operation'])
        self.assertEqual(20, invocation_stop['const_arg_stop'])

    def test_swap_policy(self):
        try:
            self.launch_deployment('dsl/swap_policy.yaml')
            self.wait_for_executions(NUM_OF_INITIAL_WORKFLOWS + 1)
            invocation = self.wait_for_invocations(self.deployment.id, 1)[0]
            self.assertEqual('restart', invocation['operation'])
        finally:
            try:
                undeploy(self.deployment.id)
            except BaseException as e:
                if e.message:
                    self.logger.warning(e.message)

    def _publish_heart_beat_event(self, node_name='node', service='service'):
        self.publish(
            self.HEART_BEAT_METRIC,
            self.EVENTS_TTL,
            node_name,
            service
        )

    def _wait_for_event_expiration(self):
        time.sleep(
            self.EVENTS_TTL +
            Constants.PERIODICAL_EXPIRATION_INTERVAL +
            self.OPERATIONAL_TIME_BUFFER
        )

    def _publish_event_and_wait_for_its_expiration(self, node_name='node'):
        self._publish_heart_beat_event(node_name)
        self._wait_for_event_expiration()

    def _get_operation_num(self, node, operation, invocations):
            op_nums = []
            for invocation in invocations:
                if (
                    node == invocation['node'] and
                    operation == invocation['operation']
                ):
                    op_nums.append(invocation['num'])
            return op_nums<|MERGE_RESOLUTION|>--- conflicted
+++ resolved
@@ -22,6 +22,7 @@
 from riemann_controller.config_constants import Constants
 
 import time
+from nose.tools import nottest
 
 
 NUM_OF_INITIAL_WORKFLOWS = 2
@@ -54,7 +55,7 @@
                 deployment_id=deployment_id
             )['mock_operation_invocation']
             self.assertEqual(expected_count, len(_invocations))
-        self.do_assertions(assertion)
+        utils.do_retries(assertion)
         invocations = self.get_plugin_data(
             plugin_name='testmockoperations',
             deployment_id=deployment_id
@@ -165,28 +166,12 @@
             tester.publish_below_threshold(self.deployment.id, do_assert=False)
 
 
-<<<<<<< HEAD
-    def wait_for_invocations(self, deployment_id, expected_count):
-        def assertion():
-            _invocations = self.get_plugin_data(
-                plugin_name='testmockoperations',
-                deployment_id=deployment_id
-            )['mock_operation_invocation']
-            self.assertEqual(expected_count, len(_invocations))
-        utils.do_retries(assertion)
-        invocations = self.get_plugin_data(
-            plugin_name='testmockoperations',
-            deployment_id=deployment_id
-        )['mock_operation_invocation']
-        return invocations
-=======
 class TestAutohealPolicies(PoliciesTestsBase):
     HEART_BEAT_METRIC = 'heart-beat'
     EVENTS_TTL = 3  # in seconds
     # in seconds, a kind of time buffer for messages to get delivered for sure
     OPERATIONAL_TIME_BUFFER = 1
     SIMPLE_AUTOHEAL_POLICY_YAML = 'dsl/simple_auto_heal_policy.yaml'
->>>>>>> fe2f6a38
 
     def test_autoheal_policy_triggering(self):
         self.launch_deployment(self.SIMPLE_AUTOHEAL_POLICY_YAML)
@@ -223,6 +208,8 @@
             invocation['failing_node']
         )
 
+    #TODO:Needs fixing due to the source/target distinction by relationship ops
+    @nottest
     def test_autoheal_policy_nested_nodes(self):
 
         # create, configure, start
@@ -396,6 +383,8 @@
 
         self.wait_for_executions(NUM_OF_INITIAL_WORKFLOWS)
 
+    #TODO: fix blueprint to conform to version 3.1
+    @nottest
     def test_autoheal_policy_grandchild(self):
         WEBSERVER = 'webserver'
         WEBSERVER_CONSOLE = 'webserver_console'
@@ -578,6 +567,8 @@
             self._get_operation_num(WEBSERVER, 'establish', invocations)[1]
         )
 
+    #TODO: fix blueprint to conform to version 3.1
+    @nottest
     def test_autoheal_workflow(self):
         self.launch_deployment('dsl/customized_auto_heal_policy.yaml')
         self._publish_event_and_wait_for_its_expiration()
@@ -592,6 +583,8 @@
         self.assertEqual('stop', invocation_stop['operation'])
         self.assertEqual(20, invocation_stop['const_arg_stop'])
 
+    #TODO: fix blueprint to conform to version 3.1
+    @nottest
     def test_swap_policy(self):
         try:
             self.launch_deployment('dsl/swap_policy.yaml')
