--- conflicted
+++ resolved
@@ -464,9 +464,7 @@
             invocation['failing_node']
         )
 
-<<<<<<< HEAD
-    @riemann_cleanup
-=======
+    @riemann_cleanup
     def test_multiple_autoheal_policies(self):
         self.launch_deployment('dsl/auto_heal_multiple_policies.yaml')
         self._publish_heart_beat_event()
@@ -474,7 +472,7 @@
         self.wait_for_executions(self.NUM_OF_INITIAL_WORKFLOWS + 1)
         self.wait_for_invocations(self.deployment.id, 1)
 
->>>>>>> 7a0a2b97
+    @riemann_cleanup
     def test_autoheal_policy_nested_nodes(self):
         NODES_WITH_LIFECYCLE_OP = 3
         NODES_WITH_RELATIONSHIP_OP = 3
