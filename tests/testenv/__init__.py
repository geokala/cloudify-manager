########
# Copyright (c) 2013 GigaSpaces Technologies Ltd. All rights reserved
#
# Licensed under the Apache License, Version 2.0 (the "License");
# you may not use this file except in compliance with the License.
# You may obtain a copy of the License at
#
#        http://www.apache.org/licenses/LICENSE-2.0
#
# Unless required by applicable law or agreed to in writing, software
# distributed under the License is distributed on an "AS IS" BASIS,
#    * WITHOUT WARRANTIES OR CONDITIONS OF ANY KIND, either express or implied.
#    * See the License for the specific language governing permissions and
#    * limitations under the License.

__author__ = 'ran'

import shutil
import distutils.core
import tempfile
import shlex
import subprocess
import logging
import os
import sys
import threading
import re
import uuid
import time
import unittest
from os import path
from functools import wraps
from multiprocessing import Process
from os.path import dirname, abspath

import yaml
import pika
import json
import elasticsearch
from celery import Celery
from cloudify.constants import MANAGEMENT_NODE_ID
from cloudify_rest_client import CloudifyClient
from cloudify_rest_client.executions import Execution
import plugins
import mock_workflows


CLOUDIFY_MANAGEMENT_QUEUE = MANAGEMENT_NODE_ID
CLOUDIFY_WORKFLOWS_QUEUE = 'cloudify.workflows'
CELERY_QUEUES_LIST = [MANAGEMENT_NODE_ID]
CELERY_WORKFLOWS_QUEUE_LIST = [CLOUDIFY_WORKFLOWS_QUEUE]

STORAGE_INDEX_NAME = 'cloudify_storage'
FILE_SERVER_PORT = 53229
MANAGER_REST_PORT = 8100
FILE_SERVER_BLUEPRINTS_FOLDER = 'blueprints'
FILE_SERVER_UPLOADED_BLUEPRINTS_FOLDER = 'uploaded-blueprints'
FILE_SERVER_RESOURCES_URI = '/resources'

root = logging.getLogger()
ch = logging.StreamHandler(sys.stdout)
ch.setLevel(logging.DEBUG)
formatter = logging.Formatter(fmt='%(asctime)s [%(levelname)s] '
                                  '[%(name)s] %(message)s',
                              datefmt='%H:%M:%S')
ch.setFormatter(formatter)

# clear all other handlers
for handler in root.handlers:
    root.removeHandler(handler)

root.addHandler(ch)
logger = logging.getLogger("TESTENV")
logger.setLevel(logging.DEBUG)

RABBITMQ_POLLING_KEY = 'RABBITMQ_POLLING'

RABBITMQ_POLLING_ENABLED = RABBITMQ_POLLING_KEY not in os.environ \
    or os.environ[RABBITMQ_POLLING_KEY].lower() != 'false'

RABBITMQ_VERBOSE_MESSAGES_KEY = 'RABBITMQ_VERBOSE_MESSAGES'

RABBITMQ_VERBOSE_MESSAGES_ENABLED = os.environ.get(
    RABBITMQ_VERBOSE_MESSAGES_KEY, 'false').lower() == 'true'

celery = Celery(broker='amqp://',
                backend='amqp://')

celery.conf.update(
    CELERY_TASK_SERIALIZER="json"
)


class ManagerRestProcess(object):

    def __init__(self,
                 port,
                 file_server_dir,
                 file_server_base_uri,
                 workflow_service_base_uri,
                 file_server_blueprints_folder,
                 file_server_uploaded_blueprints_folder,
                 file_server_resources_uri,
                 tempdir):
        self.process = None
        self.port = port
        self.file_server_dir = file_server_dir
        self.file_server_base_uri = file_server_base_uri
        self.workflow_service_base_uri = workflow_service_base_uri
        self.file_server_blueprints_folder = file_server_blueprints_folder
        self.file_server_uploaded_blueprints_folder = \
            file_server_uploaded_blueprints_folder
        self.file_server_resources_uri = file_server_resources_uri
        self.client = CloudifyClient('localhost', port=port)
        self.tempdir = tempdir

    def start(self, timeout=10):
        endtime = time.time() + timeout

        configuration = {
            'file_server_root': self.file_server_dir,
            'file_server_base_uri': self.file_server_base_uri,
            'workflow_service_base_uri': self.workflow_service_base_uri,
            'file_server_uploaded_blueprints_folder':
                self.file_server_uploaded_blueprints_folder,
            'file_server_resources_uri': self.file_server_resources_uri,
            'file_server_blueprints_folder': self.file_server_blueprints_folder
        }

        config_path = os.path.join(self.tempdir, 'manager_config.json')
        with open(config_path, 'w') as f:
            f.write(yaml.dump(configuration))

        env = os.environ.copy()
        env['MANAGER_REST_CONFIG_PATH'] = config_path
        env['CLOUDIFY_WORKFLOWS_QUEUE'] = CLOUDIFY_WORKFLOWS_QUEUE

        python_path = sys.executable

        manager_rest_command = [
            '{0}/gunicorn'.format(dirname(python_path)),
            '-w', '2',
            '-b', '0.0.0.0:{0}'.format(self.port),
            '--timeout', '300',
            'server:app'
        ]

        logger.info('Starting manager-rest with: {0}'.format(
            manager_rest_command))

        self.process = subprocess.Popen(manager_rest_command,
                                        env=env,
                                        cwd=self.locate_manager_rest_dir())
        started = False
        attempt = 1
        while not started and time.time() < endtime:
            time.sleep(1)
            logger.info('Testing connection to manager rest service. '
                        '(Attempt: {0}/{1})'.format(attempt, timeout))
            attempt += 1
            started = self.started()
        if not started:
            raise RuntimeError('Failed opening connection to manager rest '
                               'service')

    def started(self):
        try:
            self.client.manager.get_status()
            return True
        except BaseException:
            return False

    def close(self):
        if self.process is not None:
            self.process.terminate()

    def locate_manager_rest_dir(self):
        # start with current location
        manager_rest_location = path.abspath(__file__)
        # get to cosmo-manager
        for i in range(3):
            manager_rest_location = path.dirname(manager_rest_location)
        # build way into manager_rest
        return path.join(manager_rest_location,
                         'rest-service/manager_rest')


class CeleryWorkerProcess(object):
    _process = None

    def __init__(self,
                 tempdir,
                 plugins_tempdir,
                 manager_rest_port,
                 name,
                 queues,
                 includes,
                 hostname,
                 concurrency=1):
        self._name = name
        self._celery_pid_file = path.join(tempdir, "celery-{}.pid".format(
            name))
        self._celery_log_file = path.join(tempdir, "celery-{}.log".format(
            name))
        self._tempdir = tempdir
        self._plugins_tempdir = plugins_tempdir
        self._manager_rest_port = manager_rest_port
        self._includes = includes
        self._queues = ','.join(queues)
        self._hostname = hostname
        self._concurrency = concurrency

    def start(self):
        python_path = sys.executable
        celery_command = [
            "{0}/celery".format(dirname(python_path)),
            "worker",
            "--events",
            "--loglevel=debug",
            "--hostname=celery.{}".format(self._hostname),
            "--purge",
            "--app=cloudify",
            "--logfile={0}".format(self._celery_log_file),
            "--pidfile={0}".format(self._celery_pid_file),
            "--queues={0}".format(self._queues),
            "--concurrency={0}".format(self._concurrency),
            "--include={0}".format(','.join(self._includes))
        ]

        prevdir = os.getcwd()
        os.chdir(os.path.join(self._tempdir, "plugins"))

        environment = os.environ.copy()
        environment['CELERY_QUEUES'] = self._queues
        environment['TEMP_DIR'] = self._plugins_tempdir
        environment['MANAGER_REST_PORT'] = str(self._manager_rest_port)
        environment['MANAGEMENT_IP'] = 'localhost'
        environment['MANAGER_FILE_SERVER_BLUEPRINTS_ROOT_URL'] = \
            'http://localhost:{0}/{1}'.format(FILE_SERVER_PORT,
                                              FILE_SERVER_BLUEPRINTS_FOLDER)
        environment['MANAGER_FILE_SERVER_URL'] = 'http://localhost:{0}' \
            .format(FILE_SERVER_PORT)

        environment['AGENT_IP'] = 'localhost'
        environment['VIRTUALENV'] = dirname(dirname(python_path))

        logger.info("Starting celery worker with command {0}".format(
            celery_command))
        self._process = subprocess.Popen(celery_command, env=environment)

        timeout = 60
        deadline = time.time() + timeout
        while not path.exists(self._celery_pid_file) and \
                (time.time() < deadline):
            time.sleep(1)

        if not path.exists(self._celery_pid_file):
            celery_log = self.try_read_logfile()
            if celery_log is not None:
                logger.error("{0} content:\n{1}".format(
                    self._celery_log_file, celery_log))
            raise RuntimeError(
                "Failed to start celery {0} worker: {1} - process did not "
                "start after {2} seconds".format(self._name,
                                                 self._process.returncode,
                                                 timeout))

        os.chdir(prevdir)
        logger.info("Celery worker started [pid=%s]", self._process.pid)

    def close(self):
        if self._process:
            logger.info("Shutting down celery {} worker [pid={}]".format(
                self._name, self._process.pid))
            self._process.kill()

    def _get_celery_process_ids(self):
        from subprocess import CalledProcessError
        try:
            grep = "ps aux | grep 'celery.*{0}' | grep -v grep".format(
                self._celery_pid_file)
            grep += " | awk '{print $2}'"
            output = subprocess.check_output(grep, shell=True)
            ids = filter(lambda x: len(x) > 0, output.split(os.linesep))
            return ids
        except CalledProcessError:
            return []

    def restart(self):
        """
        Restarts the celery worker process.
        Celery's child processes will have a different PID.
        """
        process_ids = self._get_celery_process_ids()
        for pid in process_ids:
            # kill celery child processes
            if pid != str(self._process.pid):
                logger.info(
                    "Killing celery {} worker [pid={}]".format(
                        self._name, pid))
                os.system('kill -9 {0}'.format(pid))
        timeout = time.time() + 30
        # wait until celery master creates a new child
        while len(self._get_celery_process_ids()) != 1+self._concurrency:
            time.sleep(1)
            if time.time() > timeout:
                raise RuntimeError(
                    'Celery {} worker restart timeout '
                    '[current_ids={}, previous_ids={}'.format(
                        self._name, self._get_celery_process_ids(),
                        process_ids))

    def try_read_logfile(self):
        if path.exists(self._celery_log_file):
            with open(self._celery_log_file, "r") as f:
                return f.read()
        return None

    @staticmethod
    def _build_includes():
        includes = []
        # adding the mock workflow plugin for workers installation
        includes.append("system_workflows.workers_installation")

        # iterate over the mock plugins directory and include all of them
        mock_plugins_path = os.path \
            .join(dirname(dirname(abspath(__file__))), "plugins")

        for plugin_dir_name in os.walk(mock_plugins_path).next()[1]:
            tasks_path = os.path \
                .join(mock_plugins_path, plugin_dir_name, "tasks.py")
            if os.path.exists(tasks_path):
                includes.append("{0}.tasks".format(plugin_dir_name))
            else:
                logger.warning(
                    "Could not find tasks.py file under plugin {0}. This "
                    "plugin will not be loaded!".format(plugin_dir_name))
        return includes


class CeleryWorkflowsWorkerProcess(CeleryWorkerProcess):

    def __init__(self, tempdir, plugins_tempdir,
                 manager_rest_port, use_mock_workers_installation=True):
        includes = ["workflows.default", "plugin_installer.tasks"]
        if use_mock_workers_installation:
            includes.append("mock_workflows.workflows")
        super(CeleryWorkflowsWorkerProcess, self).__init__(
            tempdir, plugins_tempdir, manager_rest_port,
            name='workflows',
            queues=CELERY_WORKFLOWS_QUEUE_LIST,
            includes=includes,
            hostname='cloudify.workflows')


class CeleryOperationsWorkerProcess(CeleryWorkerProcess):

    def __init__(self, tempdir, plugins_tempdir,
                 manager_rest_port, concurrency=1):
        super(CeleryOperationsWorkerProcess, self).__init__(
            tempdir, plugins_tempdir, manager_rest_port,
            name='operations',
            queues=CELERY_QUEUES_LIST,
            includes=self._build_includes(),
            hostname='cloudify.management',
            concurrency=concurrency)


class CeleryTestWorkerProcess(CeleryWorkerProcess):

    def __init__(self, tempdir, plugins_tempdir,
                 manager_rest_port, queue):
        super(CeleryTestWorkerProcess, self).__init__(
            tempdir, plugins_tempdir, manager_rest_port,
            name=queue,
            queues=[queue],
            includes=self._build_includes(),
            hostname=queue)


class RiemannProcess(object):
    """
    Manages a riemann server process lifecycle.
    """
    pid = None
    _config_path = None
    _process = None
    _detector = None
    _event = None
    _riemann_logs = list()

    def __init__(self, config_path):
        self._config_path = config_path

    def _start_detector(self, process):
        pid_pattern = ".*PID\s(\d*)"
        started_pattern = ".*Hyperspace core online"
        while True:
            line = process.stdout.readline().rstrip()
            if line != '':
                self._riemann_logs.append(line)
                if not self.pid:
                    match = re.match(pid_pattern, line)
                    if match:
                        self.pid = int(match.group(1))
                else:
                    match = re.match(started_pattern, line)
                    if match:
                        self._event.set()
                        break

    def start(self):
        logger.info("Starting riemann server...")
        self.pid = self._find_existing_riemann_process()
        if self.pid:
            logger.info("Riemann server is already running [pid={0}]".format(
                self.pid))
            return

        command = [
            'riemann',
            self._config_path
        ]
        self._process = subprocess.Popen(command,
                                         stdout=subprocess.PIPE,
                                         stderr=subprocess.STDOUT)
        self._event = threading.Event()
        self._detector = threading.Thread(target=self._start_detector,
                                          kwargs={'process': self._process})
        self._detector.daemon = True
        self._detector.start()
        timeout = 60
        if not self._event.wait(timeout):
            raise RuntimeError(
                "Unable to start riemann process:\n{0} (timed out after "
                "{1} seconds)".format('\n'.join(self._riemann_logs), timeout))
        logger.info("Riemann server started [pid={0}]".format(self.pid))

    def close(self):
        if self.pid:
            logger.info("Shutting down riemann server [pid={0}]".format(
                self.pid))
            os.system("kill {0}".format(self.pid))

    def _find_existing_riemann_process(self):
        from subprocess import CalledProcessError
        pattern = "\w*\s*(\d*).*"
        try:
            output = subprocess.check_output(
                "ps aux | grep 'riemann.jar' | grep -v grep", shell=True)
            match = re.match(pattern, output)
            if match:
                return int(match.group(1))
        except CalledProcessError:
            pass
        return None


class ElasticSearchProcess(object):
    """
    Manages an ElasticSearch server process lifecycle.
    """

    def __init__(self):
        self._pid = None
        self._process = None

    def _verify_service_responsiveness(self, timeout=120):
        import urllib2
        service_url = "http://localhost:9200"
        up = False
        deadline = time.time() + timeout
        res = None
        while time.time() < deadline:
            try:
                res = urllib2.urlopen(service_url)
                up = res.code == 200
                break
            except BaseException:
                pass
            time.sleep(1)
        if not up:
            raise RuntimeError("Elasticsearch service is not responding @ {"
                               "0} (response: {1})".format(service_url, res))

    def _verify_service_started(self, timeout=60):
        deadline = time.time() + timeout
        while time.time() < deadline:
            self._pid = self._get_service_pid()
            if self._pid is not None:
                break
            time.sleep(1)
        if self._pid is None:
            raise RuntimeError("Failed to start elasticsearch service within "
                               "a {0} seconds timeout".format(timeout))

    def _verify_service_ended(self, timeout=10):
        pid = self._pid
        deadline = time.time() + timeout
        while time.time() < deadline:
            pid = self._get_service_pid()
            if pid is None:
                break
            time.sleep(1)
        if pid is not None:
            raise RuntimeError("Failed to stop elasticsearch service within "
                               "a {0} seconds timeout".format(timeout))

    def _get_service_pid(self):
        from subprocess import CalledProcessError
        pattern = "\w*\s*(\d*).*"
        try:
            output = subprocess.check_output(
                "ps -ef | grep elasticsearch | grep -v grep", shell=True)
            match = re.match(pattern, output)
            if match:
                return int(match.group(1))
        except CalledProcessError:
            pass
        return None

    def start(self):
        command = 'elasticsearch'
        logger.info(
            "Starting elasticsearchservice with command {0}".format(command))
        self._process = subprocess.Popen(shlex.split(command))
        self._verify_service_started()
        self._verify_service_responsiveness()
        logger.info("Elasticsearch service started [pid=%s]", self._pid)
        self._remove_index_if_exists()
        self._create_schema()

    def close(self):
        if self._process:
            self._process.kill()
        if self._pid:
            logger.info("Shutting down elasticsearch service [pid=%s]",
                        self._pid)
            os.system("kill {0}".format(self._pid))
            self._verify_service_ended()

    def _remove_index_if_exists(self):
        es = elasticsearch.Elasticsearch()
        from elasticsearch.client import IndicesClient
        es_index = IndicesClient(es)
        if es_index.exists(STORAGE_INDEX_NAME):
            logger.info(
                "Elasticsearch index '{0}' already exists and "
                "will be deleted".format(STORAGE_INDEX_NAME))
            try:
                es_index.delete(STORAGE_INDEX_NAME)
                logger.info("Verifying Elasticsearch index was deleted...")
                deadline = time.time() + 45
                while es_index.exists(STORAGE_INDEX_NAME):
                    if time.time() > deadline:
                        raise RuntimeError(
                            'Elasticsearch index was not deleted after '
                            '30 seconds')
                    time.sleep(1)
            except BaseException as e:
                logger.warn('Ignoring caught exception on Elasticsearch delete'
                            ' index - {0}: {1}'.format(e.__class__, e.message))

    def reset_data(self):
        """
        Empties the storage index.
        """
        try:
            es = elasticsearch.Elasticsearch()
            es.delete_by_query(index=STORAGE_INDEX_NAME, q='*')
            deadline = time.time() + 45
            while es.count(index=STORAGE_INDEX_NAME, q='*')['count'] != 0:
                if time.time() > deadline:
                    raise RuntimeError(
                        'Elasticsearch data was not deleted after 30 seconds')
                time.sleep(1)
        except Exception as e:
            logger.warn(
                'Elasticsearch reset data failed: {0}'.format(e.message))

    def _create_schema(self):
        creator_script_path = path.join(path.dirname(__file__),
                                        'es_schema_creator.py')
        cmd = '{0} {1}'.format(sys.executable, creator_script_path)
        status = os.system(cmd)
        if status != 0:
            raise RuntimeError(
                'Elasticsearch create schema exited with {0}'.format(status))
        logger.info("Elasticsearch schema created successfully")


class TestEnvironmentScope(object):
    CLASS = "CLASS"
    MODULE = "MODULE"
    PACKAGE = "PACKAGE"

    @staticmethod
    def validate(scope):
        if scope not in [
            TestEnvironmentScope.CLASS,
            TestEnvironmentScope.MODULE,
            TestEnvironmentScope.PACKAGE
        ]:
            raise AttributeError("Unknown test environment scope: " +
                                 str(scope))


def start_events_and_logs_polling():
    """
    Fetches events and logs from RabbitMQ.
    """
    if not RABBITMQ_POLLING_ENABLED:
        return

    pika_logger = logging.getLogger('pika')
    pika_logger.setLevel(logging.INFO)

    connection = pika.BlockingConnection(
        pika.ConnectionParameters(host='localhost'))
    channel = connection.channel()
    queues = ['cloudify-events', 'cloudify-logs']
    for q in queues:
        channel.queue_declare(queue=q, auto_delete=True, durable=True,
                              exclusive=False)

    def callback(ch, method, properties, body):
        try:
            output = json.loads(body)
            if RABBITMQ_VERBOSE_MESSAGES_ENABLED:
                output = '\n{0}'.format(json.dumps(output, indent=4))
            else:
                if 'context' in output and 'node_id' in output['context']:
                    output = '[{0}] {1}'.format(
                        output['context']['node_id'],
                        output['message']['text'])
                else:
                    output = output['message']['text']
            logger.info(output)
        except Exception as e:
            logger.info(
                "event/log format error - output: {0} [message={1}]".format(
                    body, e.message))

    def consume():
        channel.basic_consume(callback, queue=queues[0], no_ack=True)
        channel.basic_consume(callback, queue=queues[1], no_ack=True)
        channel.start_consuming()

    logger.info("Starting RabbitMQ events/logs polling - queues={0}".format(
        queues))

    polling_thread = threading.Thread(target=consume)
    polling_thread.daemon = True
    polling_thread.start()


class TestCase(unittest.TestCase):
    """
    A test case for cosmo tests.
    """

    @classmethod
    def setUpClass(cls):
        TestEnvironment.create(TestEnvironmentScope.CLASS)

    @classmethod
    def tearDownClass(cls):
        TestEnvironment.destroy(TestEnvironmentScope.CLASS)

    def setUp(self):
        self.logger = logging.getLogger(self._testMethodName)
        self.logger.setLevel(logging.INFO)
        self.client = create_rest_client()
        TestEnvironment.clean_plugins_tempdir()

    def tearDown(self):
        TestEnvironment.restart_celery_operations_worker()
        TestEnvironment.restart_celery_workflows_worker()
        TestEnvironment.reset_elasticsearch_data()

    @staticmethod
    def do_assertions(assertions_func, timeout=10, *args, **kwargs):
        return do_retries(assertions_func, timeout, AssertionError, **kwargs)


class TestEnvironment(object):
    """
    Creates the cosmo test environment:
        - Riemann server.
        - Elasticsearch server.
        - Celery worker.
        - Ruote service.
        - Prepares celery app dir with plugins from cosmo module and official
          riemann configurer and plugin installer.
    """
    _instance = None
    _celery_operations_worker_process = None
    _celery_workflows_worker_process = None
    _riemann_process = None
    _elasticsearch_process = None
    _manager_rest_process = None
    _tempdir = None
    _plugins_tempdir = None
    _scope = None
    _file_server_process = None

    def __init__(self, scope, use_mock_workers_installation=True):
        try:
            TestEnvironmentScope.validate(scope)

            logger.info("Setting up test environment... [scope={0}]".format(
                scope))
            self._scope = scope

            # temp directory
            self._tempdir = tempfile.mkdtemp(suffix="test", prefix="cloudify")
            self._plugins_tempdir = path.join(self._tempdir, "cosmo-work")
            logger.info("Test environment will be stored in: %s",
                        self._tempdir)
            if not path.exists(self._plugins_tempdir):
                os.makedirs(self._plugins_tempdir)

            # events/logs polling
            start_events_and_logs_polling()

            # riemann
            riemann_config_path = path.join(self._tempdir, "riemann.config")
            self._generate_riemann_config(riemann_config_path)
            self._riemann_process = RiemannProcess(riemann_config_path)
            self._riemann_process.start()

            # elasticsearch
            self._elasticsearch_process = ElasticSearchProcess()
            self._elasticsearch_process.start()

            # copy all plugins to app path
            try:
                import workflows
                # workflows/__init__.py(c)
                workflow_plugin_path = path.abspath(workflows.__file__)
                # workflows/
                workflow_plugin_path = path.dirname(workflow_plugin_path)
                # package / egg folder
                workflow_plugin_path = path.dirname(workflow_plugin_path)
            except ImportError:
                # cloudify-manager/tests/plugins/__init__.py(c)
                workflow_plugin_path = path.abspath(plugins.__file__)
                # cloudify-manager/tests/plugins
                workflow_plugin_path = path.dirname(workflow_plugin_path)
                # cloudify-manager/tests
                workflow_plugin_path = path.dirname(workflow_plugin_path)
                # cloudify-manager
                workflow_plugin_path = path.dirname(workflow_plugin_path)
                # cloudify-manager/workflows
                workflow_plugin_path = path.join(workflow_plugin_path,
                                                 'workflows')

            plugins_path = path.dirname(path.realpath(plugins.__file__))
            mock_workflow_plugins = path.dirname(path.realpath(
                mock_workflows.__file__))

            app_path = path.join(self._tempdir, "plugins")
            # copying plugins
            if not use_mock_workers_installation:
                for plugin_path in [plugins_path, workflow_plugin_path]:
                    logger.info("Copying %s to %s", plugin_path, app_path)
                    distutils.dir_util.copy_tree(plugin_path, app_path)
            else:
                # copying plugins and mock workflows
                for plugin_path in [plugins_path, mock_workflow_plugins]:
                    logger.info("Copying %s to %s", plugin_path, app_path)
                    distutils.dir_util.copy_tree(plugin_path, app_path)
                # copying the actual default install/uninstall workflow
                # plugin manually
                workflow_plugin_workflows_path = path.join(
                    workflow_plugin_path, 'workflows')
                app_workflows_path = path.join(app_path, 'workflows')
                logger.info("Copying %s to %s",
                            workflow_plugin_workflows_path,
                            app_workflows_path)
                distutils.dir_util.copy_tree(
                    workflow_plugin_workflows_path, app_workflows_path)

            # celery operations worker
            # if using real worker installation workflow then 2 workers are
            # needed on the management queue
            num_of_management_workers = \
                1 if use_mock_workers_installation else 2
            self._celery_operations_worker_process = \
                CeleryOperationsWorkerProcess(
                    self._tempdir,
                    self._plugins_tempdir,
                    MANAGER_REST_PORT,
                    num_of_management_workers)
            self._celery_operations_worker_process.start()

            # celery workflows worker
            self._celery_workflows_worker_process = \
                CeleryWorkflowsWorkerProcess(
                    self._tempdir,
                    self._plugins_tempdir,
                    MANAGER_REST_PORT,
                    use_mock_workers_installation)
            self._celery_workflows_worker_process.start()

            # workaround to update path
            manager_rest_path = \
                path.dirname(path.dirname(path.dirname(__file__)))
            manager_rest_path = path.join(manager_rest_path, 'rest-service')
            sys.path.append(manager_rest_path)

            # file server
            fileserver_dir = path.join(self._tempdir, 'fileserver')
            os.mkdir(fileserver_dir)
            from manager_rest.file_server import FileServer
            from manager_rest.file_server import PORT as FS_PORT
            from manager_rest.util import copy_resources
            self._file_server_process = FileServer(fileserver_dir)
            self._file_server_process.start()

            # copy resources (base yaml/radials etc)
            resources_path = path.abspath(__file__)
            resources_path = path.dirname(resources_path)
            resources_path = path.dirname(resources_path)
            resources_path = path.dirname(resources_path)
            resources_path = path.join(resources_path, 'resources')
            copy_resources(fileserver_dir, resources_path)

            # manager rest
            file_server_base_uri = 'http://localhost:{0}'.format(FS_PORT)
            worker_service_base_uri = 'http://localhost:8101'
            self._manager_rest_process = ManagerRestProcess(
                MANAGER_REST_PORT,
                fileserver_dir,
                file_server_base_uri,
                worker_service_base_uri,
                FILE_SERVER_BLUEPRINTS_FOLDER,
                FILE_SERVER_UPLOADED_BLUEPRINTS_FOLDER,
                FILE_SERVER_RESOURCES_URI,
                self._tempdir)
            self._manager_rest_process.start()

        except BaseException as error:
            logger.error("Error in test environment setup: %s", error)
            self._destroy()
            raise

    def _destroy(self):
        logger.info("Destroying test environment... [scope={0}]".format(
            self._scope))
        if self._riemann_process:
            self._riemann_process.close()
        if self._elasticsearch_process:
            self._elasticsearch_process.close()
        if self._celery_operations_worker_process:
            self._celery_operations_worker_process.close()
        if self._celery_workflows_worker_process:
            self._celery_workflows_worker_process.close()
        if self._manager_rest_process:
            self._manager_rest_process.close()
        if self._file_server_process:
            self._file_server_process.stop()
        if self._tempdir:
            logger.info("Deleting test environment from: %s", self._tempdir)
            # shutil.rmtree(self._tempdir, ignore_errors=True)

    def _create_celery_worker(self, queue):
        return CeleryTestWorkerProcess(
            self._tempdir,
            self._plugins_tempdir,
            MANAGER_REST_PORT,
            queue)

    @staticmethod
    def create(scope=TestEnvironmentScope.PACKAGE,
               use_mock_workers_installation=True):
        """
        Creates the test environment if not already created.
        :param scope: The scope the test environment is created at.
        """
        if not TestEnvironment._instance:
            TestEnvironment._instance = TestEnvironment(
                scope,
                use_mock_workers_installation)
        return TestEnvironment._instance

    @staticmethod
    def destroy(scope=TestEnvironmentScope.PACKAGE):
        """
        Destroys the test environment if the provided scope matches the scope
        the environment was created with.
        :param scope: The scope this method is invoked from.
        """
        if TestEnvironment._instance and \
                (TestEnvironment._instance._scope == scope):
            TestEnvironment._instance._destroy()

    @staticmethod
    def clean_plugins_tempdir():
        """
        Removes and creates a new plugins temporary directory.
        """
        if TestEnvironment._instance:
            plugins_tempdir = TestEnvironment._instance._plugins_tempdir
            if path.exists(plugins_tempdir):
                shutil.rmtree(plugins_tempdir)
                os.makedirs(plugins_tempdir)

    @staticmethod
    def create_celery_worker(queue):
        if TestEnvironment._instance:
            return TestEnvironment._instance._create_celery_worker(queue)

    @staticmethod
    def restart_celery_operations_worker():
        if TestEnvironment._instance and \
                (TestEnvironment._instance._celery_operations_worker_process):
            TestEnvironment._instance._celery_operations_worker_process \
                .restart()

    @staticmethod
    def restart_celery_workflows_worker():
        if TestEnvironment._instance and \
                (TestEnvironment._instance._celery_workflows_worker_process):
            TestEnvironment._instance._celery_workflows_worker_process \
                .restart()

    @staticmethod
    def reset_elasticsearch_data():
        if TestEnvironment._instance and \
                TestEnvironment._instance._elasticsearch_process:
            TestEnvironment._instance._elasticsearch_process.reset_data()

    @classmethod
    def _generate_riemann_config(cls, riemann_config_path):
        source_path = get_resource('riemann/riemann.config')
        shutil.copy(source_path, riemann_config_path)


def create_rest_client():
    return CloudifyClient('localhost', port=MANAGER_REST_PORT)


def get_resource(resource):
    """
    Gets the path for the provided resource.
    :param resource: resource name relative to /resources.
    """
    import resources
    resources_path = path.dirname(resources.__file__)
    resource_path = path.join(resources_path, resource)
    if not path.exists(resource_path):
        raise RuntimeError("Resource '{0}' not found in: {1}".format(
            resource, resource_path))
    return resource_path


def wait_for_execution_to_end(execution, timeout=240):
    client = create_rest_client()
    deadline = time.time() + timeout
<<<<<<< HEAD
    while execution.status not in ['terminated', 'failed', 'cancelled']:
=======
    while execution.status not in Execution.END_STATES:
>>>>>>> 000cb6c6
        time.sleep(1)
        execution = client.executions.get(execution.id)
        if time.time() > deadline:
            raise TimeoutException()
    if execution.status == Execution.FAILED:
        raise RuntimeError(
            'Workflow execution failed: {0} [{1}]'.format(execution.error,
                                                          execution.status))
    return execution


def deploy_application(dsl_path,
                       timeout=240,
                       blueprint_id=None,
                       deployment_id=None,
                       wait_for_execution=True):
    """
    A blocking method which deploys an application from the provided dsl path.
    """
    client = create_rest_client()
    if not blueprint_id:
        blueprint_id = str(uuid.uuid4())
    blueprint = client.blueprints.upload(dsl_path, blueprint_id)
    if deployment_id is None:
        deployment_id = str(uuid.uuid4())
    deployment = client.deployments.create(blueprint.id, deployment_id)

    do_retries(verify_workers_installation_complete, 30,
               deployment_id=deployment_id)

    execution = client.deployments.execute(deployment_id, 'install')

    if wait_for_execution:
        execution = wait_for_execution_to_end(execution, timeout=timeout)
        return deployment, execution.id

    return deployment, execution.id


def verify_workers_installation_complete(deployment_id):
    # a workaround for waiting for the workers installation to complete
    client = create_rest_client()
    execs = client.deployments.list_executions(deployment_id)
    if not execs \
        or execs[0].status != Execution.TERMINATED \
            or execs[0].workflow_id != 'workers_installation':
        raise RuntimeError(
            "Expected a single execution for workflow "
            "'workers_installation' with status 'terminated'; "
            "Found these executions instead: {0}".format(
                json.dumps(execs, indent=2)))


def undeploy_application(deployment_id, timeout=240):
    """
    A blocking method which undeploys an application from the provided dsl
    path.
    """
    client = create_rest_client()
    execution = client.deployments.execute(deployment_id,
                                           'uninstall')
    wait_for_execution_to_end(execution, timeout=timeout)

    if execution.error and execution.error != 'None':
        raise RuntimeError(
            'Workflow execution failed: {0}'.format(execution.error))


def is_node_started(node_id):
    client = create_rest_client()
    node_instance = client.node_instances.get(node_id)
    return node_instance['state'] == 'started'


class TimeoutException(Exception):
    def __init__(self, *args):
        Exception.__init__(self, args)


def do_retries(func, timeout=10, exception_class=BaseException, **kwargs):
    deadline = time.time() + timeout
    while True:
        try:
            func(**kwargs)
            break
        except exception_class:
            if time.time() > deadline:
                raise
            time.sleep(1)


def timeout(seconds=60):
    def decorator(func):
        def wrapper(*args, **kwargs):
            process = Process(None, func, None, args, kwargs)
            process.start()
            process.join(seconds)
            if process.is_alive():
                process.terminate()
                raise TimeoutException(
                    'test timeout exceeded [timeout={0}'.format(seconds))
        return wraps(func)(wrapper)
    return decorator


def send_task(task, args=None, queue=CLOUDIFY_MANAGEMENT_QUEUE):
    task_name = task.name.replace("plugins.", "")
    return celery.send_task(
        name=task_name,
        args=args,
        queue=queue)<|MERGE_RESOLUTION|>--- conflicted
+++ resolved
@@ -958,11 +958,7 @@
 def wait_for_execution_to_end(execution, timeout=240):
     client = create_rest_client()
     deadline = time.time() + timeout
-<<<<<<< HEAD
-    while execution.status not in ['terminated', 'failed', 'cancelled']:
-=======
     while execution.status not in Execution.END_STATES:
->>>>>>> 000cb6c6
         time.sleep(1)
         execution = client.executions.get(execution.id)
         if time.time() > deadline:
