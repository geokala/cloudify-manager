--- conflicted
+++ resolved
@@ -188,8 +188,9 @@
 
 @operation
 def sleep(ctx, **kwargs):
-<<<<<<< HEAD
-    time.sleep(int(ctx.properties['sleep']))
+    sleep_time = ctx.properties['sleep'] if 'sleep' in ctx.properties \
+        else kwargs['sleep']
+    time.sleep(int(sleep_time))
 
 
 @operation
@@ -204,10 +205,4 @@
 @operation
 def get_fail_invocations(**_):
     global failure_invocation
-    return failure_invocation
-=======
-    import time
-    sleep_time = ctx.properties['sleep'] if 'sleep' in ctx.properties\
-        else kwargs['sleep']
-    time.sleep(int(sleep_time))
->>>>>>> aa8fcabe
+    return failure_invocation